from datetime import datetime, timezone
from django.core.management.base import BaseCommand
from pathlib import Path
from time import perf_counter

from usaspending_api import settings
from usaspending_api.broker.helpers.last_load_date import get_last_load_date
from usaspending_api.common.elasticsearch.client import instantiate_elasticsearch_client
from usaspending_api.common.elasticsearch.elasticsearch_sql_helpers import ensure_view_exists
from usaspending_api.common.helpers.date_helper import datetime_command_line_argument_type, fy as parse_fiscal_year
from usaspending_api.common.helpers.fiscal_year_helpers import create_fiscal_year_list
from usaspending_api.etl.es_etl_helpers import printf
from usaspending_api.etl.award_rapidloader import AwardRapidloader
from usaspending_api.etl.transaction_rapidloader import TransactionRapidloader


class Command(BaseCommand):
    """ETL script for indexing transaction data into Elasticsearch

    HIGHLEVEL PROCESS OVERVIEW
         1. Generate the full list of fiscal years to process as jobs
         2. Iterate by job
           a. Download a CSV file by year (one at a time)
               i. Continue to download a CSV file until all years are downloaded
           b. Upload a CSV to Elasticsearch
               i. Continue to upload a CSV file until all years are uploaded to ES
           c. Delete CSV file
    TO RELOAD ALL data:
        python3 manage.py es_rapidloader --index-name <NEW-INDEX-NAME> --create-new-index all

        Running with --new-index will trigger several actions:
        0. A view will be created in the source database for the ETL queries
        1. A new index will be created from the value provided by --index-name (obviously)
        2. A new index template will be loaded into the cluster to set mapping and index metadata
        3. All aliases used by the API queries will be re-assigned to the new index
        4. An alias for incremental indexes will be applied to the new index
        5. If any previous indexes existed with the API aliases, they will be deleted.
    """

    help = """Hopefully the code comments are helpful enough to figure this out...."""

    def add_arguments(self, parser):
        parser.add_argument(
            "--type",
            type=str,
            help="Select which type of load to perform, current options are transactions or awards.",
            choices=["transactions", "awards"],
            default="transactions",
        )
        parser.add_argument(
            "fiscal_years",
            nargs="+",
            type=str,
            metavar="fiscal-years",
            help="Provide a list of fiscal years to process. For convenience, provide 'all' for FY2008 to current FY",
        )
        parser.add_argument(
            "--process-deletes",
            action="store_true",
            help="When this flag is set, the script will include the process to "
            "obtain records of deleted transactions from S3 and remove from the index",
        )
        parser.add_argument(
            "--dir",
            default=str(Path(__file__).resolve().parent),
            type=str,
            help="Set for a custom location of output files",
            dest="directory",
        )
        parser.add_argument(
            "--skip-counts",
            action="store_true",
            help="When this flag is set, the ETL process will skip the record counts to reduce operation time",
        )
        parser.add_argument(
            "--index-name",
            type=str,
            help="Provide name for new index about to be created. Only used when --create-new-index is provided",
        )
        parser.add_argument(
            "--create-new-index",
            action="store_true",
            help="It needs a new unique index name and set aliases used by API logic to the new index",
        )
        parser.add_argument(
            "--snapshot",
            action="store_true",
            help="Create a new Elasticsearch snapshot of the current index state which is stored in S3",
        )
        parser.add_argument(
            "--start-datetime",
            type=datetime_command_line_argument_type(naive=False),
            help="Processes transactions updated on or after the UTC date/time provided. yyyy-mm-dd hh:mm:ss is always "
            "a safe format. Wrap in quotes if date/time contains spaces.",
        )
        parser.add_argument(
            "--skip-delete-index",
            action="store_true",
            help="When creating a new index skip the step that deletes the old indexes and swaps the aliases. "
            "Only used when --create-new-index is provided.",
        )

    def handle(self, *args, **options):
        elasticsearch_client = instantiate_elasticsearch_client()
        config = process_cli_parameters(options, elasticsearch_client)

        start = perf_counter()
        printf({"msg": "Starting script\n{}".format("=" * 56)})
        start_msg = "target index: {index_name} | FY(s): {fiscal_years} | Starting from: {starting_date}"
        printf({"msg": start_msg.format(**config)})

        loader = None

        if config["type"] == "transactions":
            ensure_view_exists(settings.ES_TRANSACTIONS_ETL_VIEW_NAME)
            loader = TransactionRapidloader(config, elasticsearch_client)
        elif config["type"] == "awards":
            ensure_view_exists(settings.ES_AWARDS_ETL_VIEW_NAME)
            loader = AwardRapidloader(config, elasticsearch_client)
        loader.run_load_steps()
        loader.complete_process()

        printf({"msg": "---------------------------------------------------------------"})
        printf({"msg": "Script completed in {} seconds".format(perf_counter() - start)})
        printf({"msg": "---------------------------------------------------------------"})


<<<<<<< HEAD
def process_cli_parameters(options: dict, es_client):
    default_datetime = datetime.strptime("{}+0000".format(settings.API_SEARCH_MIN_DATE), "%Y-%m-%d%z")
    simple_args = ("process_deletes", "create_new_index", "snapshot", "index_name", "directory", "skip_counts", "type")
=======
    def complete_process(self) -> None:
        if self.config["create_new_index"]:
            set_final_index_config(self.elasticsearch_client, self.config["index_name"])
            if self.config["skip_delete_index"]:
                printf({"msg": "Skipping deletion of old indices"})
            else:
                printf({"msg": "Closing old indices and adding aliases"})
                swap_aliases(self.elasticsearch_client, self.config["index_name"])

        if self.config["snapshot"]:
            printf({"msg": "Taking snapshot"})
            take_snapshot(self.elasticsearch_client, self.config["index_name"], settings.ES_REPOSITORY)

        if self.config["is_incremental_load"]:
            msg = "Storing datetime {} for next incremental load"
            printf({"msg": msg.format(self.config["processing_start_datetime"])})
            update_last_load_date("es_transactions", self.config["processing_start_datetime"])


def process_cli_parameters(options: dict, es_client) -> None:
    default_datetime = datetime.strptime("{}+0000".format(settings.API_SEARCH_MIN_DATE), "%Y-%m-%d%z")
    simple_args = (
        "process_deletes",
        "create_new_index",
        "snapshot",
        "index_name",
        "directory",
        "skip_counts",
        "skip_delete_index",
    )
>>>>>>> 83e3398d
    config = set_config(simple_args, options)

    config["fiscal_years"] = fiscal_years_for_processing(options)
    config["directory"] = Path(config["directory"]).resolve()

    if config["create_new_index"] and not config["index_name"]:
        raise SystemExit("Fatal error: --create-new-index requires --index-name.")
    elif config["create_new_index"]:
        config["index_name"] = config["index_name"].lower()
        config["starting_date"] = default_datetime
        check_new_index_name_is_ok(config["index_name"], config["type"])
    elif options["start_datetime"]:
        config["starting_date"] = options["start_datetime"]
    else:
        # Due to the queries used for fetching postgres data,
        #  `starting_date` needs to be present and a date before:
        #      - The earliest records in S3.
        #      - When all transaction records in the USAspending SQL database were updated.
        #   And keep it timezone-award for S3
        config["starting_date"] = get_last_load_date("es_{}".format(options["type"]), default=default_datetime)

    config["max_query_size"] = settings.ES_TRANSACTIONS_MAX_RESULT_WINDOW
    if options["type"] == "awards":
        config["max_query_size"] = settings.ES_AWARDS_MAX_RESULT_WINDOW

    config["is_incremental_load"] = not bool(config["create_new_index"]) and (
        config["starting_date"] != default_datetime
    )

    if config["is_incremental_load"]:
        write_alias = settings.ES_TRANSACTIONS_WRITE_ALIAS
        if config["type"] == "awards":
            write_alias = settings.ES_AWARDS_WRITE_ALIAS
        if config["index_name"]:
            msg = "Ignoring provided index name, using alias '{}' for incremental load"
            printf({"msg": msg.format(write_alias)})
        config["index_name"] = write_alias
        if not es_client.cat.aliases(name=write_alias):
            printf({"msg": "Fatal error: write alias '{}' is missing".format(write_alias)})
            raise SystemExit(1)
    else:
        if es_client.indices.exists(config["index_name"]):
            printf({"msg": "Fatal error: data load into existing index. Change index name or run an incremental load"})
            raise SystemExit(1)

    if not config["directory"].is_dir():
        printf({"msg": "Fatal error: provided directory does not exist"})
        raise SystemExit(1)
    elif config["starting_date"] < default_datetime:
        printf({"msg": "Fatal error: --start-datetime is too early. Set no earlier than {}".format(default_datetime)})
        raise SystemExit(1)
    elif not config["is_incremental_load"] and config["process_deletes"]:
        printf({"msg": "Skipping deletions for ths load, --deleted overwritten to False"})
        config["process_deletes"] = False

    return config


def set_config(copy_args: list, arg_parse_options: dict) -> dict:
    """Set values based on env vars and when the script started"""
    if arg_parse_options["type"] == "transactions":
        config = {
            "aws_region": settings.USASPENDING_AWS_REGION,
            "s3_bucket": settings.DELETED_TRANSACTIONS_S3_BUCKET_NAME,
            "root_index": settings.ES_TRANSACTIONS_QUERY_ALIAS_PREFIX,
            "processing_start_datetime": datetime.now(timezone.utc),
            "verbose": arg_parse_options["verbosity"]
            > 1,  # convert the management command's levels of verbosity to a bool
        }
    if arg_parse_options["type"] == "awards":
        config = {
            "aws_region": settings.USASPENDING_AWS_REGION,
            "s3_bucket": settings.DELETED_TRANSACTIONS_S3_BUCKET_NAME,
            "root_index": settings.ES_AWARDS_QUERY_ALIAS_PREFIX,
            "processing_start_datetime": datetime.now(timezone.utc),
            "verbose": arg_parse_options["verbosity"]
            > 1,  # convert the management command's levels of verbosity to a bool
        }

    config.update({k: v for k, v in arg_parse_options.items() if k in copy_args})
    return config


def fiscal_years_for_processing(options: list) -> list:
    if "all" in options["fiscal_years"]:
        return create_fiscal_year_list(start_year=parse_fiscal_year(settings.API_SEARCH_MIN_DATE))
    return [int(x) for x in options["fiscal_years"]]


def check_new_index_name_is_ok(provided_name: str, type: str) -> None:
    if type == "transactions":
        if not provided_name.endswith(settings.ES_TRANSACTIONS_NAME_SUFFIX):
            raise SystemExit(
                "new index name doesn't end with the expected pattern: '{}'".format(
                    settings.ES_TRANSACTIONS_NAME_SUFFIX
                )
            )
    if type == "awards":
        if not provided_name.endswith(settings.ES_AWARDS_NAME_SUFFIX):
            raise SystemExit(
                "new index name doesn't end with the expected pattern: '{}'".format(settings.ES_AWARDS_NAME_SUFFIX)
            )<|MERGE_RESOLUTION|>--- conflicted
+++ resolved
@@ -125,42 +125,9 @@
         printf({"msg": "---------------------------------------------------------------"})
 
 
-<<<<<<< HEAD
 def process_cli_parameters(options: dict, es_client):
     default_datetime = datetime.strptime("{}+0000".format(settings.API_SEARCH_MIN_DATE), "%Y-%m-%d%z")
     simple_args = ("process_deletes", "create_new_index", "snapshot", "index_name", "directory", "skip_counts", "type")
-=======
-    def complete_process(self) -> None:
-        if self.config["create_new_index"]:
-            set_final_index_config(self.elasticsearch_client, self.config["index_name"])
-            if self.config["skip_delete_index"]:
-                printf({"msg": "Skipping deletion of old indices"})
-            else:
-                printf({"msg": "Closing old indices and adding aliases"})
-                swap_aliases(self.elasticsearch_client, self.config["index_name"])
-
-        if self.config["snapshot"]:
-            printf({"msg": "Taking snapshot"})
-            take_snapshot(self.elasticsearch_client, self.config["index_name"], settings.ES_REPOSITORY)
-
-        if self.config["is_incremental_load"]:
-            msg = "Storing datetime {} for next incremental load"
-            printf({"msg": msg.format(self.config["processing_start_datetime"])})
-            update_last_load_date("es_transactions", self.config["processing_start_datetime"])
-
-
-def process_cli_parameters(options: dict, es_client) -> None:
-    default_datetime = datetime.strptime("{}+0000".format(settings.API_SEARCH_MIN_DATE), "%Y-%m-%d%z")
-    simple_args = (
-        "process_deletes",
-        "create_new_index",
-        "snapshot",
-        "index_name",
-        "directory",
-        "skip_counts",
-        "skip_delete_index",
-    )
->>>>>>> 83e3398d
     config = set_config(simple_args, options)
 
     config["fiscal_years"] = fiscal_years_for_processing(options)
