--- conflicted
+++ resolved
@@ -142,12 +142,8 @@
     def controller(self):
 
         download_queue = Queue()  # Queue for jobs whch need a csv downloaded
-<<<<<<< HEAD
         es_ingest_queue = Queue(20)  # Queue for jobs which have a csv and are ready for ES ingest
 
-=======
-        es_ingest_queue = Queue(10)  # Queue for jobs which have a csv and are ready for ES ingest
->>>>>>> 717c3aeb
         job_id = 0
         for fy in self.config['fiscal_years']:
             for awd_cat_idx in AWARD_DESC_CATEGORIES.keys():
