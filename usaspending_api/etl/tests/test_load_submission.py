from datetime import date

from django.core.management import call_command

from usaspending_api.accounts.models import AppropriationAccountBalances
from usaspending_api.awards.models import (
    Award, FinancialAccountsByAwards, TransactionAssistance,
    TransactionContract, Transaction)
from usaspending_api.financial_activities.models import FinancialAccountsByProgramActivityObjectClass
from usaspending_api.references.models import LegalEntity, Location, RefProgramActivity
from usaspending_api.submissions.models import SubmissionAttributes

import pytest


@pytest.fixture()
def endpoint_data():
    call_command('flush', '--noinput')
    call_command('loaddata', 'endpoint_fixture_db')


@pytest.fixture()
@pytest.mark.django_db
def partially_flushed():
    TransactionContract.objects.all().delete()
    SubmissionAttributes.objects.all().delete()
    AppropriationAccountBalances.objects.all().delete()
    FinancialAccountsByProgramActivityObjectClass.objects.all().delete()
    FinancialAccountsByAwards.objects.all().delete()
    TransactionAssistance.objects.all().delete()
    Transaction.objects.all().delete()
    Location.objects.all().delete()
    LegalEntity.objects.all().delete()
    Award.objects.all().delete()


@pytest.mark.django_db
def test_load_submission_command(endpoint_data, partially_flushed):
    """
    Test the submission loader to validate the ETL process
    """
    # Load the RefObjClass and ProgramActivityCode data
    call_command('load_submission', '-1', '--delete', '--test')
    assert SubmissionAttributes.objects.count() == 1
    assert AppropriationAccountBalances.objects.count() == 1
    assert FinancialAccountsByProgramActivityObjectClass.objects.count() == 10
    assert FinancialAccountsByAwards.objects.count() == 11
    for account in FinancialAccountsByAwards.objects.all():
        assert account.transaction_obligated_amount == 6500
        # for testing, data pulled from etl_test_data.json
    assert Location.objects.count() == 4
    assert LegalEntity.objects.count() == 2
    assert Award.objects.count() == 5
    assert Transaction.objects.count() == 2
    assert TransactionContract.objects.count() == 1
    assert TransactionAssistance.objects.count() == 1

<<<<<<< HEAD

@pytest.mark.django_db
def test_load_submission_command_program_activity_uniqueness(endpoint_data, partially_flushed):
    """
    Verify that loaded RefProgramActivities are unique across
    agency as well as program_activity_code
    """

    code_0001s = RefProgramActivity.objects.filter(program_activity_code='0001')
    assert code_0001s.count() == 3
    assert not code_0001s.filter(responsible_agency_id=19).exists()
    call_command('load_submission', '-1', '--delete', '--test')
    assert code_0001s.count() == 4
    assert code_0001s.filter(responsible_agency_id=19).exists()
=======
    # Check specific submission attributes to make sure we're loading what
    # we need from the data broker
    sub = SubmissionAttributes.objects.all().first()
    assert sub.broker_submission_id == -1
    assert sub.reporting_fiscal_year == 2016
    assert sub.reporting_fiscal_period == 3
    assert sub.reporting_fiscal_quarter == 1
    assert sub.reporting_period_start == date(2015, 10, 1)
    assert sub.reporting_period_end == date(2015, 12, 31)
>>>>>>> 25117647
<|MERGE_RESOLUTION|>--- conflicted
+++ resolved
@@ -55,7 +55,16 @@
     assert TransactionContract.objects.count() == 1
     assert TransactionAssistance.objects.count() == 1
 
-<<<<<<< HEAD
+    # Check specific submission attributes to make sure we're loading what
+    # we need from the data broker
+    sub = SubmissionAttributes.objects.all().first()
+    assert sub.broker_submission_id == -1
+    assert sub.reporting_fiscal_year == 2016
+    assert sub.reporting_fiscal_period == 3
+    assert sub.reporting_fiscal_quarter == 1
+    assert sub.reporting_period_start == date(2015, 10, 1)
+    assert sub.reporting_period_end == date(2015, 12, 31)
+
 
 @pytest.mark.django_db
 def test_load_submission_command_program_activity_uniqueness(endpoint_data, partially_flushed):
@@ -69,15 +78,4 @@
     assert not code_0001s.filter(responsible_agency_id=19).exists()
     call_command('load_submission', '-1', '--delete', '--test')
     assert code_0001s.count() == 4
-    assert code_0001s.filter(responsible_agency_id=19).exists()
-=======
-    # Check specific submission attributes to make sure we're loading what
-    # we need from the data broker
-    sub = SubmissionAttributes.objects.all().first()
-    assert sub.broker_submission_id == -1
-    assert sub.reporting_fiscal_year == 2016
-    assert sub.reporting_fiscal_period == 3
-    assert sub.reporting_fiscal_quarter == 1
-    assert sub.reporting_period_start == date(2015, 10, 1)
-    assert sub.reporting_period_end == date(2015, 12, 31)
->>>>>>> 25117647
+    assert code_0001s.filter(responsible_agency_id=19).exists()