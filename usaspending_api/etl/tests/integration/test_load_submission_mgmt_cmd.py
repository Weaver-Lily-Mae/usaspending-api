# Stdlib imports

# Core Django imports
from django.core.management import call_command
from django.db.models import Q

# Third-party app imports
import pytest
from model_mommy import mommy
from unittest.mock import MagicMock

# Imports from your apps
from usaspending_api.awards.models import (Award, FinancialAccountsByAwards, TransactionNormalized,
                                           TreasuryAppropriationAccount)


DB_CURSOR_PARAMS = {
    'default': MagicMock(),
    'data_broker': MagicMock(),
    'data_broker_data_file': 'usaspending_api/etl/tests/data/submission_data.json'
}


@pytest.mark.django_db
@pytest.mark.parametrize('mock_db_cursor', [DB_CURSOR_PARAMS.copy()], indirect=True)
def test_load_submission_file_c_no_d_linkage(mock_db_cursor):
    """
    Test load submission management command for File C records that are not expected to be linked to Award data
    """

    models_to_mock = [
        {
            'model': TreasuryAppropriationAccount,
            'treasury_account_identifier': -1111,
            'allocation_transfer_agency_id': '999',
            'agency_id': '999',
            'beginning_period_of_availability': '1700-01-01',
            'ending_period_of_availability': '1700-12-31',
            'availability_type_code': '000',
            'main_account_code': '0000',
            'sub_account_code': '0000',
            'tas_rendering_label': '999-999-000-0000-0000'
        },
        {
            'model': TransactionNormalized,
            'id': -999
        },
        {
            'model': Award,
            'id': -999,
            'piid': 'RANDOM_LOAD_SUB_PIID_DNE',
            'parent_award_piid': 'PARENT_LOAD_SUB_PIID_DNE',
            'latest_transaction_id': -999
        }
    ]

    for entry in models_to_mock:
        mommy.make(entry.pop('model'), **entry)

    call_command('load_submission', '--noclean', '--nosubawards', '-9999')

    expected_results = {
        'award_ids': [],
    }

    actual_results = {
        'award_ids': list(FinancialAccountsByAwards.objects.
                          filter(award_id__isnull=False).values_list('award_id', flat=True))
    }

    assert expected_results == actual_results


@pytest.mark.django_db
@pytest.mark.parametrize('mock_db_cursor', [DB_CURSOR_PARAMS.copy()], indirect=True)
def test_load_submission_file_c_piid_with_unmatched_parent_piid(mock_db_cursor):
    """
    Test load submission management command for File C records that are not expected to be linked to Award data
    """

    models_to_mock = [
        {
            'model': TreasuryAppropriationAccount,
            'treasury_account_identifier': -1111,
            'allocation_transfer_agency_id': '999',
            'agency_id': '999',
            'beginning_period_of_availability': '1700-01-01',
            'ending_period_of_availability': '1700-12-31',
            'availability_type_code': '000',
            'main_account_code': '0000',
<<<<<<< HEAD
            'sub_account_code': '0000'
        },
        {
            'model': TransactionNormalized,
            'id': -1001
=======
            'sub_account_code': '0000',
            'tas_rendering_label': '999-999-000-0000-0000'
        },
        {
            'model': TransactionNormalized,
            'id': -1234
>>>>>>> ab6add61
        },
        {
            'model': Award,
            'id': -1001,
            'piid': 'RANDOM_LOAD_SUB_PIID',
            'parent_award_piid': 'PARENT_LOAD_SUB_PIID_DNE',
<<<<<<< HEAD
            'latest_transaction_id': -1001
=======
            'latest_transaction_id': -1234
>>>>>>> ab6add61
        }
    ]

    for entry in models_to_mock:
        mommy.make(entry.pop('model'), **entry)

    call_command('load_submission', '--noclean', '--nosubawards', '-9999')

    expected_results = {
        'award_ids': [-1001],
    }

    actual_results = {
        'award_ids': list(FinancialAccountsByAwards.objects.
                          filter(award_id__isnull=False).values_list('award_id', flat=True))
    }

    assert expected_results == actual_results


@pytest.mark.django_db
@pytest.mark.parametrize('mock_db_cursor', [DB_CURSOR_PARAMS.copy()], indirect=True)
def test_load_submission_file_c_piid_with_no_parent_piid(mock_db_cursor):
    """
    Test load submission management command for File C records with only a piid and no parent piid
    """

    models_to_mock = [
        {
            'model': TreasuryAppropriationAccount,
            'treasury_account_identifier': -1111,
            'allocation_transfer_agency_id': '999',
            'agency_id': '999',
            'beginning_period_of_availability': '1700-01-01',
            'ending_period_of_availability': '1700-12-31',
            'availability_type_code': '000',
            'main_account_code': '0000',
            'sub_account_code': '0000',
            'tas_rendering_label': '999-999-000-0000-0000'
        },
        {
            'model': TransactionNormalized,
            'id': -998
        },
        {
            'model': Award,
            'id': -998,
            'piid': 'RANDOM_LOAD_SUB_PIID',
            'parent_award_piid': None,
            'latest_transaction_id': -998
        }
    ]

    for entry in models_to_mock:
        mommy.make(entry.pop('model'), **entry)

        call_command('load_submission', '--noclean', '--nosubawards', '-9999')

    expected_results = {
        'award_ids': [-998],
    }

    actual_results = {
        'award_ids': list(FinancialAccountsByAwards.objects.
                          filter(award_id__isnull=False).values_list('award_id', flat=True))
    }

    assert expected_results == actual_results


@pytest.mark.django_db
@pytest.mark.parametrize('mock_db_cursor', [DB_CURSOR_PARAMS.copy()], indirect=True)
def test_load_submission_file_c_piid_with_parent_piid(mock_db_cursor):
    """
    Test load submission management command for File C records with only a piid and parent piid
    """

    models_to_mock = [
        {
            'model': TreasuryAppropriationAccount,
            'treasury_account_identifier': -1111,
            'allocation_transfer_agency_id': '999',
            'agency_id': '999',
            'beginning_period_of_availability': '1700-01-01',
            'ending_period_of_availability': '1700-12-31',
            'availability_type_code': '000',
            'main_account_code': '0000',
            'sub_account_code': '0000',
            'tas_rendering_label': '999-999-000-0000-0000'
        },
        {
            'model': TransactionNormalized,
            'id': -997
        },
        {
            'model': Award,
            'id': -997,
            'piid': 'RANDOM_LOAD_SUB_PIID',
            'parent_award_piid': 'RANDOM_LOAD_SUB_PARENT_PIID',
            'latest_transaction_id': -997
        }
    ]

    for entry in models_to_mock:
        mommy.make(entry.pop('model'), **entry)

        call_command('load_submission', '--noclean', '--nosubawards', '-9999')

    expected_results = {
        'award_ids': [-997, -997],
    }

    actual_results = {
        'award_ids': list(FinancialAccountsByAwards.objects.
                          filter(award_id__isnull=False).values_list('award_id', flat=True))
    }

    assert expected_results == actual_results


@pytest.mark.django_db
@pytest.mark.parametrize('mock_db_cursor', [DB_CURSOR_PARAMS.copy()], indirect=True)
def test_load_submission_file_c_fain(mock_db_cursor):
    """
    Test load submission management command for File C records with only a FAIN
    """

    models_to_mock = [
        {
            'model': TreasuryAppropriationAccount,
            'treasury_account_identifier': -1111,
            'allocation_transfer_agency_id': '999',
            'agency_id': '999',
            'beginning_period_of_availability': '1700-01-01',
            'ending_period_of_availability': '1700-12-31',
            'availability_type_code': '000',
            'main_account_code': '0000',
            'sub_account_code': '0000',
            'tas_rendering_label': '999-999-000-0000-0000'
        },
        {
            'model': TransactionNormalized,
            'id': -997
        },
        {
            'model': Award,
            'id': -997,
            'fain': 'RANDOM_LOAD_SUB_FAIN',
            'latest_transaction_id': -997
        }
    ]

    for entry in models_to_mock:
        mommy.make(entry.pop('model'), **entry)

        call_command('load_submission', '--noclean', '--nosubawards', '-9999')

    expected_results = {
        'award_ids': [-997],
    }

    actual_results = {
        'award_ids': list(FinancialAccountsByAwards.objects.
                          filter(award_id__isnull=False).values_list('award_id', flat=True))
    }

    assert expected_results == actual_results


@pytest.mark.django_db
@pytest.mark.parametrize('mock_db_cursor', [DB_CURSOR_PARAMS.copy()], indirect=True)
def test_load_submission_file_c_uri(mock_db_cursor):
    """
    Test load submission management command for File C records with only a URI
    """

    models_to_mock = [
        {
            'model': TreasuryAppropriationAccount,
            'treasury_account_identifier': -1111,
            'allocation_transfer_agency_id': '999',
            'agency_id': '999',
            'beginning_period_of_availability': '1700-01-01',
            'ending_period_of_availability': '1700-12-31',
            'availability_type_code': '000',
            'main_account_code': '0000',
            'sub_account_code': '0000',
            'tas_rendering_label': '999-999-000-0000-0000'
        },
        {
            'model': TransactionNormalized,
            'id': -997
        },
        {
            'model': Award,
            'id': -997,
            'uri': 'RANDOM_LOAD_SUB_URI',
            'latest_transaction_id': -997
        }
    ]

    for entry in models_to_mock:
        mommy.make(entry.pop('model'), **entry)

        call_command('load_submission', '--noclean', '--nosubawards', '-9999')

    expected_results = {
        'award_ids': [-997],
    }

    actual_results = {
        'award_ids': list(FinancialAccountsByAwards.objects.
                          filter(award_id__isnull=False).values_list('award_id', flat=True))
    }

    assert expected_results == actual_results


@pytest.mark.django_db
@pytest.mark.parametrize('mock_db_cursor', [DB_CURSOR_PARAMS.copy()], indirect=True)
def test_load_submission_file_c_fain_and_uri(mock_db_cursor):
    """
    Test load submission management command for File C records with FAIN and URI
    """

    models_to_mock = [
        {
            'model': TreasuryAppropriationAccount,
            'treasury_account_identifier': -1111,
            'allocation_transfer_agency_id': '999',
            'agency_id': '999',
            'beginning_period_of_availability': '1700-01-01',
            'ending_period_of_availability': '1700-12-31',
            'availability_type_code': '000',
            'main_account_code': '0000',
            'sub_account_code': '0000',
            'tas_rendering_label': '999-999-000-0000-0000'
        },
        {
            'model': TransactionNormalized,
            'id': -999
        },
        {
            'model': TransactionNormalized,
            'id': -1999
        },
        {
            'model': Award,
            'id': -999,
            'fain': 'RANDOM_LOAD_SUB_FAIN_999',
            'uri': 'RANDOM_LOAD_SUB_URI_999',
            'latest_transaction_id': -999
        },
        {
            'model': Award,
            'id': -1999,
            'fain': 'RANDOM_LOAD_SUB_FAIN_1999',
            'uri': 'RANDOM_LOAD_SUB_URI_1999',
            'latest_transaction_id': -1999
        }
    ]

    for entry in models_to_mock:
        mommy.make(entry.pop('model'), **entry)

        call_command('load_submission', '--noclean', '--nosubawards', '-9999')

    expected_results = {
        'award_ids': [-1999, -999],
    }

    actual_results = {
        'award_ids': sorted(list(FinancialAccountsByAwards.objects.
                                 filter(award_id__isnull=False).values_list('award_id', flat=True)))
    }

    assert expected_results == actual_results


@pytest.mark.django_db
@pytest.mark.parametrize('mock_db_cursor', [DB_CURSOR_PARAMS.copy()], indirect=True)
def test_load_submission_transaction_obligated_amount(mock_db_cursor):
    """ Test load submission management command for File C transaction_obligated_amount NaNs """
    mommy.make(
        TreasuryAppropriationAccount,
        **{
            'treasury_account_identifier': -1111,
            'allocation_transfer_agency_id': '999',
            'agency_id': '999',
            'beginning_period_of_availability': '1700-01-01',
            'ending_period_of_availability': '1700-12-31',
            'availability_type_code': '000',
            'main_account_code': '0000',
            'sub_account_code': '0000',
            'tas_rendering_label': '999-999-000-0000-0000'
        }
    )
    call_command('load_submission', '--noclean', '--nosubawards', '-9999')

    expected_results = 0
    actual_results = FinancialAccountsByAwards.objects.\
        filter(Q(transaction_obligated_amount='NaN') | Q(transaction_obligated_amount=None)).count()

    assert expected_results == actual_results<|MERGE_RESOLUTION|>--- conflicted
+++ resolved
@@ -88,31 +88,19 @@
             'ending_period_of_availability': '1700-12-31',
             'availability_type_code': '000',
             'main_account_code': '0000',
-<<<<<<< HEAD
-            'sub_account_code': '0000'
-        },
-        {
-            'model': TransactionNormalized,
-            'id': -1001
-=======
             'sub_account_code': '0000',
             'tas_rendering_label': '999-999-000-0000-0000'
         },
         {
             'model': TransactionNormalized,
             'id': -1234
->>>>>>> ab6add61
         },
         {
             'model': Award,
             'id': -1001,
             'piid': 'RANDOM_LOAD_SUB_PIID',
             'parent_award_piid': 'PARENT_LOAD_SUB_PIID_DNE',
-<<<<<<< HEAD
-            'latest_transaction_id': -1001
-=======
             'latest_transaction_id': -1234
->>>>>>> ab6add61
         }
     ]
 
