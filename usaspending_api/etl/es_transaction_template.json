{
  "settings": {
    "index.mapping.ignore_malformed": true,
    "index.max_result_window": null,
    "index.refresh_interval": -1,
    "index": {
      "number_of_shards" : 5,
      "number_of_replicas" : 0,
      "sort.field" : ["transaction_amount.keyword", "action_date"],
      "sort.order" : ["desc", "desc"],
      "sort.missing": ["_last", "_last"]
    },
    "analysis": {
      "analyzer": {
        "stemmer_analyzer": {
            "tokenizer": "standard",
            "filter": ["lowercase", "singular_stemmer"]
        }
      },
      "filter": {
        "singular_stemmer": {
          "type": "stemmer",
          "name": "minimal_english"
        }
      }
    }
  },
  "mappings": {
    "properties": {
      "transaction_id": {
        "type": "integer"
      },
      "detached_award_proc_unique": {
        "type": "text"
      },
      "afa_generated_unique": {
        "type": "text"
      },
      "generated_unique_transaction_id": {
        "type": "text"
      },
      "display_award_id": {
        "type": "keyword"
      },
      "update_date": {
        "type": "date",
        "format": "yyyy-MM-dd HH:mm:ss||yyyy-MM-dd||epoch_millis",
        "index": false
      },
      "modification_number": {
        "type": "integer"
      },
      "generated_unique_award_id": {
        "type": "keyword"
      },
      "award_id": {
        "type": "integer"
      },
      "piid": {
        "type": "keyword"
      },
      "fain": {
        "type": "keyword"
      },
      "uri": {
        "type": "keyword"
      },
      "award_description": {
        "type": "text",
        "analyzer": "stemmer_analyzer"
      },
      "product_or_service_code": {
        "type": "text",
        "fields": {
          "keyword": {
            "type": "keyword"
          }
        }
      },
      "product_or_service_description": {
        "type": "text"
      },
      "naics_code": {
        "type": "text",
        "fields": {
          "keyword": {
            "type": "keyword"
          }
<<<<<<< HEAD
        }
      },
      "naics_description": {
        "type": "text"
      },
      "type_description": {
        "type": "text",
        "fields": {
          "keyword": {
            "type": "keyword"
          }
        }
      },
      "award_category": {
        "type": "keyword"
      },
      "recipient_unique_id": {
        "type": "text",
        "fields": {
          "keyword": {
            "type": "keyword"
=======
        },
        "product_or_service_description": {
          "type": "text"
        },
      "psc_agg_key": {
          "type": "keyword",
          "eager_global_ordinals": true,
          "fields": {
            "hash": {
              "type": "murmur3"
            }
          }
        },
        "naics_code": {
          "type": "text",
          "fields": {
            "keyword": {
              "type": "keyword"
            }
          }
        },
        "naics_description": {
          "type": "text"
        },
      "naics_agg_key": {
          "type": "keyword",
          "eager_global_ordinals": true,
          "fields": {
            "hash": {
              "type": "murmur3"
            }
          }
        },
        "type_description": {
          "type": "text",
          "fields": {
            "keyword": {
              "type": "keyword"
            }
>>>>>>> 3d3d99fb
          }
        }
      },
      "recipient_name": {
        "type": "text",
        "fields": {
          "keyword": {
            "type": "keyword"
          }
        }
      },
      "recipient_hash": {
        "type": "keyword"
      },
      "recipient_agg_key": {
        "type": "keyword",
        "eager_global_ordinals": true,
        "fields": {
          "hash": {
            "type": "murmur3"
          }
        }
      },
      "parent_recipient_unique_id": {
        "type": "text",
        "fields": {
          "keyword": {
            "type": "keyword",
            "null_value": "NULL"
          }
        }
      },
      "parent_recipient_name": {
        "type": "text",
        "fields": {
          "keyword": {
            "type": "keyword"
          }
        }
      },
      "parent_recipient_hash": {
        "type": "keyword"
      },
      "action_date": {
        "type": "date",
        "format": "yyyy-MM-dd"
      },
      "fiscal_action_date": {
        "type": "date",
        "format": "yyyy-MM-dd"
      },
      "period_of_performance_start_date": {
        "type": "date",
        "format": "yyyy-MM-dd"
      },
      "period_of_performance_current_end_date": {
        "type": "date",
        "format": "yyyy-MM-dd"
      },
      "ordering_period_end_date": {
        "type": "date",
        "format": "yyyy-MM-dd"
      },
      "transaction_fiscal_year": {
        "type": "integer"
      },
      "award_fiscal_year": {
        "type": "integer"
      },
      "award_amount": {
        "type": "scaled_float",
        "scaling_factor": 100
      },
      "transaction_amount": {
        "type": "scaled_float",
        "scaling_factor": 100,
        "fields": {
          "keyword": {
            "type": "keyword"
          }
        }
      },
      "face_value_loan_guarantee": {
        "type": "scaled_float",
        "scaling_factor": 100
      },
      "original_loan_subsidy_cost": {
        "type": "scaled_float",
        "scaling_factor": 100
      },
      "generated_pragmatic_obligation": {
        "type": "scaled_float",
        "scaling_factor": 100
      },
      "awarding_agency_id": {
        "type": "integer"
      },
      "funding_agency_id": {
        "type": "integer"
      },
      "awarding_toptier_agency_id": {
        "type": "integer"
      },
      "awarding_subtier_agency_id": {
        "type": "integer"
      },
      "funding_toptier_agency_id": {
        "type": "integer"
      },
      "funding_subtier_agency_id": {
        "type": "integer"
      },
      "awarding_toptier_agency_name": {
        "type": "text",
        "fields": {
          "keyword": {
            "type": "keyword"
          }
        }
      },
      "funding_toptier_agency_name": {
        "type": "text",
        "fields": {
          "keyword": {
            "type": "keyword"
          }
        }
      },
      "awarding_subtier_agency_name": {
        "type": "text",
        "fields": {
          "keyword": {
            "type": "keyword"
          }
        }
      },
      "funding_subtier_agency_name": {
        "type": "text",
        "fields": {
          "keyword": {
            "type": "keyword"
          }
        }
      },
      "awarding_toptier_agency_abbreviation": {
        "type": "text",
        "fields": {
          "keyword": {
            "type": "keyword"
          }
        }
      },
      "funding_toptier_agency_abbreviation": {
        "type": "text",
        "fields": {
          "keyword": {
            "type": "keyword"
          }
        }
      },
      "awarding_subtier_agency_abbreviation": {
        "type": "text",
        "fields": {
          "keyword": {
            "type": "keyword"
          }
        }
      },
      "funding_subtier_agency_abbreviation": {
        "type": "text",
        "fields": {
          "keyword": {
            "type": "keyword"
          }
        }
      },
      "awarding_toptier_agency_agg_key": {
        "type": "keyword",
        "eager_global_ordinals": true,
        "fields": {
          "hash": {
            "type": "murmur3"
          }
        }
      },
      "funding_toptier_agency_agg_key": {
        "type": "keyword",
        "eager_global_ordinals": true,
        "fields": {
          "hash": {
            "type": "murmur3"
          }
        }
      },
      "awarding_subtier_agency_agg_key": {
        "type": "keyword",
        "eager_global_ordinals": true,
        "fields": {
          "hash": {
            "type": "murmur3"
          }
        }
      },
      "funding_subtier_agency_agg_key": {
        "type": "keyword",
        "eager_global_ordinals": true,
        "fields": {
          "hash": {
            "type": "murmur3"
          }
        }
      },
      "cfda_number": {
        "type": "keyword"
      },
      "cfda_title": {
        "type": "text",
        "fields": {
          "keyword": {
            "type": "keyword"
          }
        }
      },
      "cfda_agg_key": {
        "type": "keyword",
        "eager_global_ordinals": true,
        "fields": {
          "hash": {
            "type": "murmur3"
          }
        }
      },
      "type_of_contract_pricing": {
        "type": "text",
        "fields": {
          "keyword": {
            "type": "keyword"
          }
        }
      },
      "type_set_aside": {
        "type": "text",
        "fields": {
          "keyword": {
            "type": "keyword"
          }
        }
      },
      "extent_competed": {
        "type": "text",
        "fields": {
          "keyword": {
            "type": "keyword"
          }
        }
      },
      "type": {
        "type": "keyword",
        "null_value": "NULL"
      },
      "pop_country_code": {
        "type": "keyword"
      },
      "pop_country_name": {
        "type": "text"
      },
      "pop_state_code": {
        "type": "keyword"
      },
      "pop_county_code": {
        "type": "keyword"
      },
      "pop_county_name": {
        "type": "text"
      },
      "pop_zip5": {
        "type": "text"
      },
      "pop_congressional_code": {
        "type": "keyword"
      },
      "pop_city_name": {
        "type": "text",
        "fields": {
          "keyword": {
            "type": "keyword"
          }
        }
      },
      "pop_county_agg_key": {
        "type": "keyword",
        "eager_global_ordinals": true,
        "fields": {
          "hash": {
            "type": "murmur3"
          }
        }
      },
      "recipient_location_country_code": {
        "type": "keyword"
      },
      "recipient_location_country_name": {
        "type": "text"
      },
      "recipient_location_state_code": {
        "type": "keyword"
      },
      "recipient_location_county_code": {
        "type": "keyword"
      },
      "recipient_location_county_name": {
        "type": "text"
      },
      "recipient_location_zip5": {
        "type": "text"
      },
      "recipient_location_congressional_code": {
        "type": "keyword"
      },
      "recipient_location_city_name": {
        "type": "text",
        "fields": {
          "keyword": {
            "type": "keyword"
          }
        }
      },
      "treasury_accounts": {
        "type": "keyword"
      },
      "federal_accounts": {
        "type": "keyword"
      },
      "business_categories": {
        "type": "keyword"
      }
    }
  }
}<|MERGE_RESOLUTION|>--- conflicted
+++ resolved
@@ -80,18 +80,35 @@
       "product_or_service_description": {
         "type": "text"
       },
+      "psc_agg_key": {
+        "type": "keyword",
+        "eager_global_ordinals": true,
+        "fields": {
+          "hash": {
+            "type": "murmur3"
+          }
+        }
+      },
       "naics_code": {
         "type": "text",
         "fields": {
           "keyword": {
             "type": "keyword"
           }
-<<<<<<< HEAD
         }
       },
       "naics_description": {
         "type": "text"
       },
+      "naics_agg_key": {
+        "type": "keyword",
+        "eager_global_ordinals": true,
+        "fields": {
+          "hash": {
+            "type": "murmur3"
+          }
+        }
+      },
       "type_description": {
         "type": "text",
         "fields": {
@@ -108,47 +125,6 @@
         "fields": {
           "keyword": {
             "type": "keyword"
-=======
-        },
-        "product_or_service_description": {
-          "type": "text"
-        },
-      "psc_agg_key": {
-          "type": "keyword",
-          "eager_global_ordinals": true,
-          "fields": {
-            "hash": {
-              "type": "murmur3"
-            }
-          }
-        },
-        "naics_code": {
-          "type": "text",
-          "fields": {
-            "keyword": {
-              "type": "keyword"
-            }
-          }
-        },
-        "naics_description": {
-          "type": "text"
-        },
-      "naics_agg_key": {
-          "type": "keyword",
-          "eager_global_ordinals": true,
-          "fields": {
-            "hash": {
-              "type": "murmur3"
-            }
-          }
-        },
-        "type_description": {
-          "type": "text",
-          "fields": {
-            "keyword": {
-              "type": "keyword"
-            }
->>>>>>> 3d3d99fb
           }
         }
       },
