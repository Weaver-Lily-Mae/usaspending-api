import docker
import logging
import os
import pytest
import tempfile

from django.conf import settings
from django.core.management import call_command
from django.db import connections
from django.test import override_settings
from pathlib import Path

from usaspending_api.common.elasticsearch.elasticsearch_sql_helpers import (
    ensure_view_exists,
    ensure_business_categories_functions_exist,
)
from usaspending_api.common.sqs.sqs_handler import (
    FAKE_QUEUE_DATA_PATH,
    UNITTEST_FAKE_QUEUE_NAME,
    _FakeUnitTestFileBackedSQSQueue,
)
from usaspending_api.common.helpers.generic_helper import generate_matviews
from usaspending_api.conftest_helpers import (
    TestElasticSearchIndex,
    ensure_broker_server_dblink_exists,
    remove_unittest_queue_data_files,
)


logger = logging.getLogger("console")


def pytest_configure():
    for connection_name in connections:
        host = connections[connection_name].settings_dict.get("HOST")
        if "amazonaws" in host:
            raise RuntimeError(
                "Connection '{}' appears to be pointing to an AWS database: [{}]".format(connection_name, host)
            )


def pytest_addoption(parser):
    parser.addoption("--local", action="store", default="true")


@pytest.fixture(scope="session")
def local(request):
    return request.config.getoption("--local")


@pytest.fixture(scope="session")
def django_db_setup(
    request,
    django_test_environment,
    django_db_blocker,
    django_db_use_migrations,
    django_db_keepdb,
    django_db_createdb,
    django_db_modify_db_settings,
):
    """This is an override of the original implementation in the https://github.com/pytest-dev/pytest-django plugin
    from file /pytest-django/fixtures.py.

    Because this "hides" the original implementation, it may get out-of-date as that plugin is upgraded. This override
    takes the implementation from pytest-django Release 3.5.1, and extends it in order to execute materialized views
    as part of database setup.

    If requirements.txt shows a different version than the one this is based on: compare, update, and test.
    More work could be put into trying to patch, replace, or wrap implementation of
    ``django.test.utils.setup_databases``, which is the actual method that needs to be wrapped and extended.
    """
    from pytest_django.compat import setup_databases, teardown_databases
    from pytest_django.fixtures import _disable_native_migrations

    setup_databases_args = {}

    if not django_db_use_migrations:
        _disable_native_migrations()

    if django_db_keepdb and not django_db_createdb:
        setup_databases_args["keepdb"] = True

    with django_db_blocker.unblock():
        db_cfg = setup_databases(verbosity=request.config.option.verbose, interactive=False, **setup_databases_args)
        # If migrations are skipped, assume matviews and views are not to be (re)created either
        # Other scenarios (such as reuse or keep DB) may still lead to creation of a non-existent DB, so they must be
        # (re)created under those conditions
        if not django_db_use_migrations:
            logger.warning(
                "Skipping generation of materialized views or other views in this test run because migrations are also "
                "being skipped. "
            )
        else:
            generate_matviews(materialized_views_as_traditional_views=True)
            ensure_view_exists(settings.ES_TRANSACTIONS_ETL_VIEW_NAME)
            ensure_view_exists(settings.ES_AWARDS_ETL_VIEW_NAME)
<<<<<<< HEAD
            call_command("load_broker_static_data")
=======
            ensure_business_categories_functions_exist()
>>>>>>> ac85673e

    def teardown_database():
        with django_db_blocker.unblock():
            try:
                teardown_databases(db_cfg, verbosity=request.config.option.verbose)
            except Exception as exc:
                request.node.warn(pytest.PytestWarning("Error when trying to teardown test databases: %r" % exc))

    if not django_db_keepdb:
        request.addfinalizer(teardown_database)


@pytest.fixture
def elasticsearch_transaction_index(db):
    """
    Add this fixture to your test if you intend to use the Elasticsearch
    transaction index.  To use, create some mock database data then call
    elasticsearch_transaction_index.update_index to populate Elasticsearch.

    See test_demo_elasticsearch_tests.py for sample usage.
    """
    elastic_search_index = TestElasticSearchIndex("transactions")
    with override_settings(ES_TRANSACTIONS_QUERY_ALIAS_PREFIX=elastic_search_index.alias_prefix):
        yield elastic_search_index
        elastic_search_index.delete_index()


@pytest.fixture
def elasticsearch_award_index(db):
    """
    Add this fixture to your test if you intend to use the Elasticsearch
    award index.  To use, create some mock database data then call
    elasticsearch_award_index.update_index to populate Elasticsearch.

    See test_award_index_elasticsearch_tests.py for sample usage.
    """
    elastic_search_index = TestElasticSearchIndex("awards")
    with override_settings(ES_AWARDS_QUERY_ALIAS_PREFIX=elastic_search_index.alias_prefix):
        yield elastic_search_index
        elastic_search_index.delete_index()


@pytest.fixture(scope="session")
def broker_db_setup(django_db_setup, django_db_use_migrations):
    """Fixture to use during a pytest session if you will run integration tests that requires an actual broker
    database on the other end.

    This will use the Broker test database that Django sets up for the "data_broker" entry in settings.DATABASES,
    which is likely to be named "test_data_broker" by Django.
    """
    if not django_db_use_migrations:
        logger.info("broker_db_setup: Skipping execution of broker DB migrations because --nomigrations flag was used.")
        return

    broker_config_env_envvar = "integrationtest"
    broker_docker_image = "dataact-broker-backend:latest"
    broker_src_dir_path_obj = settings.BASE_DIR.parent / "data-act-broker-backend"
    broker_src_target = "/data-act/backend"
    broker_config_dir = "dataactcore"
    broker_config_copy_target = "/tmp/" + broker_config_dir + "/"
    broker_config_mask_target = broker_src_target + "/" + broker_config_dir + "/"
    broker_example_default_config_file = "config_example.yml"
    broker_example_env_config_file = "local_config_example.yml"
    broker_example_env_secrets_file = "local_secrets_example.yml"
    broker_integrationtest_default_config_file = "config.yml"
    broker_integrationtest_config_file = f"{broker_config_env_envvar}_config.yml"
    broker_integrationtest_secrets_file = f"{broker_config_env_envvar}_secrets.yml"

    docker_client = docker.from_env()

    # Check Docker is running
    try:
        docker_client.ping()
    except Exception:
        logger.error("Error connecting to the Docker daemon. Is the Docker daemon running?")
        pytest.skip(
            "Docker is not running, so a broker database cannot be setup. "
            "Skipping tests of integration with the Broker DB"
        )

    # Check required Broker docker image is available
    found = docker_client.images.list(name=broker_docker_image)
    if not found:
        logger.error("Error finding required docker image in images registry: {}".format(broker_docker_image))
        pytest.skip(
            "Could not find the Docker Image named {} used to setup a broker database. "
            "Skipping tests of integration with the Broker DB".format(broker_docker_image)
        )

    # Check that the Broker source code is checked out
    if not Path.exists(broker_src_dir_path_obj):
        logger.error("Error finding required broker source code at path: {}".format(broker_src_dir_path_obj))
        pytest.skip(
            "Could not find the Broker source code checked out next to this repo's source code, at {}. "
            "Skipping tests of integration with the Broker DB".format(broker_src_dir_path_obj)
        )

    # Run the DB setup script using the Broker docker image.
    if "data_broker" not in settings.DATABASES:
        logger.error("Did not find 'data_broker' database configured in django settings.DATABASES.")
        raise Exception(
            "'data_broker' database not configured in django settings.DATABASES. "
            "Do you have the environment variable set for this database connection string?"
        )
    broker_test_db_name = settings.DATABASES["data_broker"]["NAME"]

    # Using a combination of mounts to copy the broker source code into the container, and create a modifiable copy
    # of the broker config dir as a tmpfs, so those modifications are not seen in the host source, but only from
    # within the container
    # NOTE: tmpfs layered over the src bind mount makes the config dir empty, so another bind mount is used as the
    # source to copy the config back into the tmpfs mount
    mounted_src = docker.types.Mount(type="bind", source=str(broker_src_dir_path_obj), target=broker_src_target)
    mounted_broker_config_copy = docker.types.Mount(
        type="bind",
        source=str(broker_src_dir_path_obj / broker_config_dir),
        target=broker_config_copy_target,
        read_only=True,
    )
    mounted_broker_config = docker.types.Mount(type="tmpfs", source=None, target=broker_config_mask_target)

    broker_config_file_cmds = rf"""                                                               \
        cp -a {broker_config_copy_target}* {broker_src_target}/{broker_config_dir}/;              \
        cp {broker_src_target}/{broker_config_dir}/{broker_example_default_config_file}           \
           {broker_src_target}/{broker_config_dir}/{broker_integrationtest_default_config_file};  \
        cp {broker_src_target}/{broker_config_dir}/{broker_example_env_config_file}               \
           {broker_src_target}/{broker_config_dir}/{broker_integrationtest_config_file};          \
        cp {broker_src_target}/{broker_config_dir}/{broker_example_env_secrets_file}              \
           {broker_src_target}/{broker_config_dir}/{broker_integrationtest_secrets_file};         \
    """

    # Setup Broker config files to work with the same DB configured via the Broker DB URL env var
    # This will ensure that when the broker script is run, it uses the same test broker DB
    broker_db_config_cmds = rf"""                                                                 \
        sed -i.bak -E "s/host:.*$/host: {settings.DATABASES["data_broker"]["HOST"]}/"             \
            {broker_src_target}/{broker_config_dir}/{broker_integrationtest_config_file};         \
        sed -i.bak -E "s/port:.*$/port: {settings.DATABASES["data_broker"]["PORT"]}/"             \
            {broker_src_target}/{broker_config_dir}/{broker_integrationtest_config_file};         \
        sed -i.bak -E "s/username:.*$/username: {settings.DATABASES["data_broker"]["USER"]}/"     \
            {broker_src_target}/{broker_config_dir}/{broker_integrationtest_secrets_file};        \
        sed -i.bak -E "s/password:.*$/password: {settings.DATABASES["data_broker"]["PASSWORD"]}/" \
            {broker_src_target}/{broker_config_dir}/{broker_integrationtest_secrets_file};        \
    """

    # Python script in broker-code that will run migrations and other db setup in the broker test DB
    broker_db_setup_cmd = rf"""                                                                   \
        python {broker_src_target}/{broker_config_dir}/scripts/setup_all_db.py --dbname {broker_test_db_name};
    """

    broker_container_command = "sh -cex '" + broker_config_file_cmds + broker_db_config_cmds + broker_db_setup_cmd + "'"
    logger.info(f"Running following command in a container of image {broker_docker_image}: {broker_container_command}")
    logger.info(f"Container will access Broker scripts from mounted source dir: {broker_src_dir_path_obj}")

    # NOTE: use of network_mode="host" applies ONLY when on Linux
    # It allows docker to resolve network addresses (like "localhost") as if running from the docker host
    log_gen = docker_client.containers.run(
        broker_docker_image,
        broker_container_command,
        remove=True,
        network_mode="host",
        environment={"env": broker_config_env_envvar},
        mounts=[mounted_src, mounted_broker_config_copy, mounted_broker_config],
        stderr=True,
        stream=True,
    )
    [logger.info(str(log)) for log in log_gen]  # log container logs from returned streaming log generator
    logger.info("Command ran to completion in container. Broker DB should be setup for tests.")


@pytest.fixture(scope="session")
def broker_server_dblink_setup(django_db_blocker, broker_db_setup):
    """Fixture to use during a pytest session if you will run integration tests connecting to the broker DB via dblink.
    """
    with django_db_blocker.unblock():
        ensure_broker_server_dblink_exists()


@pytest.fixture
def temp_file_path():
    """
    If you need a temp file for something... anything... but you don't want
    the file to actually exist and you don't want to deal with managing its
    lifetime, use this fixture.
    """
    # This actually creates the temporary file, but once the context manager
    # exits, it will delete the file leaving the filename free for you to use.
    with tempfile.NamedTemporaryFile() as tf:
        path = tf.name

    yield path

    # For convenience.  Don't care if it fails.
    try:
        os.remove(path)
    except Exception:
        pass


@pytest.fixture(scope="session")
def unittest_fake_sqs_queue_instance():
    fake_unittest_q = _FakeUnitTestFileBackedSQSQueue.instance()
    yield fake_unittest_q


@pytest.fixture(scope="session")
def local_queue_dir(unittest_fake_sqs_queue_instance):
    FAKE_QUEUE_DATA_PATH.mkdir(parents=True, exist_ok=True)
    yield
    # Clean up any files created on disk
    remove_unittest_queue_data_files(unittest_fake_sqs_queue_instance)


@pytest.fixture()
def fake_sqs_queue(local_queue_dir, unittest_fake_sqs_queue_instance):
    q = unittest_fake_sqs_queue_instance

    # Check that it's the unit test queue before purging
    assert q.url.split("/")[-1] == UNITTEST_FAKE_QUEUE_NAME
    q.purge()
    q.reset_instance_state()
    yield
    q.purge()
    q.reset_instance_state()<|MERGE_RESOLUTION|>--- conflicted
+++ resolved
@@ -94,11 +94,8 @@
             generate_matviews(materialized_views_as_traditional_views=True)
             ensure_view_exists(settings.ES_TRANSACTIONS_ETL_VIEW_NAME)
             ensure_view_exists(settings.ES_AWARDS_ETL_VIEW_NAME)
-<<<<<<< HEAD
+            ensure_business_categories_functions_exist()
             call_command("load_broker_static_data")
-=======
-            ensure_business_categories_functions_exist()
->>>>>>> ac85673e
 
     def teardown_database():
         with django_db_blocker.unblock():
