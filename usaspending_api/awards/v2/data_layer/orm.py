import copy
import logging

from collections import OrderedDict
from decimal import Decimal
from django.db.models import Sum
from typing import Optional

from usaspending_api.awards.models import (
    Award,
    FinancialAccountsByAwards,
    ParentAward,
    TransactionFABS,
    TransactionFPDS,
)
from usaspending_api.awards.v2.data_layer.orm_mappers import (
    FABS_ASSISTANCE_FIELDS,
    FABS_AWARD_FIELDS,
    FPDS_AWARD_FIELDS,
    FPDS_CONTRACT_FIELDS,
)
from usaspending_api.awards.v2.data_layer.orm_utils import delete_keys_from_dict, split_mapper_into_qs
from usaspending_api.common.helpers.business_categories_helper import get_business_category_display_names
from usaspending_api.common.helpers.data_constants import state_code_from_name, state_name_from_code
from usaspending_api.common.helpers.date_helper import get_date_from_datetime
from usaspending_api.common.recipient_lookups import obtain_recipient_uri
from usaspending_api.references.models import Agency, LegalEntity, Cfda, SubtierAgency


logger = logging.getLogger("console")


def construct_assistance_response(requested_award_dict: dict) -> OrderedDict:
    """Build an Assistance Award summary object to send as an API response"""

    response = OrderedDict()
    award = fetch_award_details(requested_award_dict, FABS_AWARD_FIELDS)
    if not award:
        return None

    response.update(award)

    transaction = fetch_fabs_details_by_pk(award["_trx"], FABS_ASSISTANCE_FIELDS)

    response["cfda_info"] = fetch_all_cfda_details(award)
    response["transaction_obligated_amount"] = fetch_transaction_obligated_amount_by_internal_award_id(award["id"])
    response["funding_agency"] = fetch_agency_details(response["_funding_agency"])
    if response["funding_agency"]:
        response["funding_agency"]["office_agency_name"] = transaction["_funding_office_name"]
    response["awarding_agency"] = fetch_agency_details(response["_awarding_agency"])
    if response["awarding_agency"]:
        response["awarding_agency"]["office_agency_name"] = transaction["_awarding_office_name"]
    response["period_of_performance"] = OrderedDict(
        [
            ("start_date", award["_start_date"]),
            ("end_date", award["_end_date"]),
            ("last_modified_date", get_date_from_datetime(transaction["_modified_at"])),
        ]
    )
    transaction["_lei"] = award["_lei"]
    response["recipient"] = create_recipient_object(transaction)
    response["executive_details"] = create_officers_object(award)
    response["place_of_performance"] = create_place_of_performance_object(transaction)

    return delete_keys_from_dict(response)


def construct_contract_response(requested_award_dict: dict) -> OrderedDict:
    """Build a Procurement Award summary object to send as an API response"""

    response = OrderedDict()
    award = fetch_award_details(requested_award_dict, FPDS_AWARD_FIELDS)
    if not award:
        return None

    response.update(award)

    transaction = fetch_fpds_details_by_pk(award["_trx"], FPDS_CONTRACT_FIELDS)

    response["latest_transaction_contract_data"] = transaction
    response["funding_agency"] = fetch_agency_details(response["_funding_agency"])
    if response["funding_agency"]:
        response["funding_agency"]["office_agency_name"] = transaction["_funding_office_name"]
    response["awarding_agency"] = fetch_agency_details(response["_awarding_agency"])
    if response["awarding_agency"]:
        response["awarding_agency"]["office_agency_name"] = transaction["_awarding_office_name"]
    response["period_of_performance"] = OrderedDict(
        [
            ("start_date", award["_start_date"]),
            ("end_date", award["_end_date"]),
            ("last_modified_date", transaction["_last_modified"]),
            ("potential_end_date", transaction["_period_of_perf_potential_e"]),
        ]
    )
    transaction["_lei"] = award["_lei"]
    response["recipient"] = create_recipient_object(transaction)
    response["executive_details"] = create_officers_object(award)
    response["place_of_performance"] = create_place_of_performance_object(transaction)

    response["parent_generated_unique_award_id"] = fetch_parent_award_from_piid_agency(
        award["parent_award_piid"], award["_fpds_parent_agency_id"]
    )
    return delete_keys_from_dict(response)


def construct_idv_response(requested_award_dict: dict) -> OrderedDict:
    """Build a Procurement IDV summary object to send as an API response"""

    idv_specific_award_fields = OrderedDict(
        [
            ("period_of_performance_star", "_start_date"),
            ("last_modified", "_last_modified_date"),
            ("ordering_period_end_date", "_end_date"),
        ]
    )

    mapper = copy.deepcopy(FPDS_CONTRACT_FIELDS)
    mapper.update(idv_specific_award_fields)

    response = OrderedDict()
    award = fetch_award_details(requested_award_dict, FPDS_AWARD_FIELDS)
    if not award:
        return None
    response.update(award)

    parent_award = fetch_parent_award_details(award["generated_unique_award_id"])

    transaction = fetch_fpds_details_by_pk(award["_trx"], mapper)

    response["parent_award"] = parent_award
    response["parent_generated_unique_award_id"] = parent_award["generated_unique_award_id"] if parent_award else None
    response["latest_transaction_contract_data"] = transaction
    response["funding_agency"] = fetch_agency_details(response["_funding_agency"])
    if response["funding_agency"]:
        response["funding_agency"]["office_agency_name"] = transaction["_funding_office_name"]
    response["awarding_agency"] = fetch_agency_details(response["_awarding_agency"])
    if response["awarding_agency"]:
        response["awarding_agency"]["office_agency_name"] = transaction["_awarding_office_name"]
    response["period_of_performance"] = OrderedDict(
        [
            ("start_date", award["_start_date"]),
            ("end_date", transaction["_end_date"]),
            ("last_modified_date", transaction["_last_modified_date"]),
            ("potential_end_date", transaction["_period_of_perf_potential_e"]),
        ]
    )
    transaction["_lei"] = award["_lei"]
    response["recipient"] = create_recipient_object(transaction)
    response["executive_details"] = create_officers_object(award)
    response["place_of_performance"] = create_place_of_performance_object(transaction)

    return delete_keys_from_dict(response)


def create_recipient_object(db_row_dict: dict) -> OrderedDict:
    return OrderedDict(
        [
            (
                "recipient_hash",
                obtain_recipient_uri(
                    db_row_dict["_recipient_name"],
                    db_row_dict["_recipient_unique_id"],
                    db_row_dict["_parent_recipient_unique_id"],
                ),
            ),
            ("recipient_name", db_row_dict["_recipient_name"]),
            ("recipient_unique_id", db_row_dict["_recipient_unique_id"]),
            (
                "parent_recipient_hash",
                obtain_recipient_uri(
                    db_row_dict["_parent_recipient_name"],
                    db_row_dict["_parent_recipient_unique_id"],
                    None,  # parent_recipient_unique_id
                    True,  # is_parent_recipient
                ),
            ),
            ("parent_recipient_name", db_row_dict["_parent_recipient_name"]),
            ("parent_recipient_unique_id", db_row_dict["_parent_recipient_unique_id"]),
            (
                "business_categories",
                get_business_category_display_names(fetch_business_categories_by_legal_entity_id(db_row_dict["_lei"])),
            ),
            (
                "location",
                OrderedDict(
                    [
                        ("location_country_code", db_row_dict["_rl_location_country_code"]),
                        ("country_name", db_row_dict["_rl_country_name"]),
                        ("state_code", db_row_dict["_rl_state_code"]),
                        ("city_name", db_row_dict["_rl_city_name"]),
                        ("county_name", db_row_dict["_rl_county_name"]),
                        ("address_line1", db_row_dict["_rl_address_line1"]),
                        ("address_line2", db_row_dict["_rl_address_line2"]),
                        ("address_line3", db_row_dict["_rl_address_line3"]),
                        ("congressional_code", db_row_dict["_rl_congressional_code"]),
                        ("zip4", db_row_dict["_rl_zip4"]),
                        ("zip5", db_row_dict["_rl_zip5"]),
                        ("foreign_postal_code", db_row_dict.get("_rl_foreign_postal_code")),
                        ("foreign_province", db_row_dict.get("_rl_foreign_province")),
                    ]
                ),
            ),
        ]
    )


def create_place_of_performance_object(db_row_dict: dict) -> OrderedDict:
    return OrderedDict(
        [
            ("location_country_code", db_row_dict["_pop_location_country_code"]),
            ("country_name", db_row_dict["_pop_country_name"]),
            ("county_name", db_row_dict["_pop_county_name"]),
            ("city_name", db_row_dict["_pop_city_name"]),
            (
                "state_code",
                db_row_dict["_pop_state_code"]
                if db_row_dict["_pop_state_code"]
                else state_code_from_name(db_row_dict["_pop_state_name"]),
            ),
            (
                "state_name",
                db_row_dict["_pop_state_name"]
                if db_row_dict["_pop_state_name"]
                else state_name_from_code(db_row_dict["_pop_state_code"]),
            ),
            ("congressional_code", db_row_dict["_pop_congressional_code"]),
            ("zip4", db_row_dict["_pop_zip4"]),
            ("zip5", db_row_dict["_pop_zip5"]),
            ("address_line1", None),
            ("address_line2", None),
            ("address_line3", None),
            ("foreign_province", db_row_dict.get("_pop_foreign_province")),
            ("foreign_postal_code", None),
        ]
    )


def create_officers_object(award: dict) -> dict:
    """Construct the Executive Compensation Object"""
    return {
        "officers": [
            {
                "name": award.get("_officer_{}_name".format(officer_num)),
                "amount": award.get("_officer_{}_amount".format(officer_num)),
            }
            for officer_num in range(1, 6)
        ]
    }


def fetch_award_details(filter_q: dict, mapper_fields: OrderedDict) -> dict:
    vals, ann = split_mapper_into_qs(mapper_fields)
    return Award.objects.filter(**filter_q).values(*vals).annotate(**ann).first()


<<<<<<< HEAD
def fetch_parent_award_from_piid_agency(piid, fpds_agency):
    if piid:
        parent_unique_key = "CONT_IDV_{}_{}".format(piid, fpds_agency)
        parent = (
            ParentAward.objects.filter(generated_unique_award_id=parent_unique_key)
            .values("generated_unique_award_id")
            .first()["generated_unique_award_id"]
        )
        return parent
    return None


def fetch_parent_award_details(guai):
=======
def fetch_parent_award_details(guai: str) -> Optional[OrderedDict]:
>>>>>>> 94da30aa
    parent_award_ids = (
        ParentAward.objects.filter(generated_unique_award_id=guai, parent_award__isnull=False)
        .values("parent_award__award_id", "parent_award__generated_unique_award_id")
        .first()
    )

    if not parent_award_ids:
        return None

    parent_award = (
        Award.objects.filter(id=parent_award_ids["parent_award__award_id"])
        .values(
            "latest_transaction__contract_data__agency_id",
            "latest_transaction__contract_data__idv_type_description",
            "latest_transaction__contract_data__multiple_or_single_aw_desc",
            "latest_transaction__contract_data__piid",
            "latest_transaction__contract_data__type_of_idc_description",
        )
        .first()
    )

    if not parent_award:
        logging.debug("Unable to find award for award id %s" % parent_award_ids["parent_award__award_id"])
        return None
    parent_agency = (
        SubtierAgency.objects.filter(subtier_code=parent_award["latest_transaction__contract_data__agency_id"])
        .values("name")
        .first()
    )

    parent_object = OrderedDict(
        [
            ("agency_id", parent_award["latest_transaction__contract_data__agency_id"]),
            ("agency_name", parent_agency["name"]),
            ("award_id", parent_award_ids["parent_award__award_id"]),
            ("generated_unique_award_id", parent_award_ids["parent_award__generated_unique_award_id"]),
            ("idv_type_description", parent_award["latest_transaction__contract_data__idv_type_description"]),
            (
                "multiple_or_single_aw_desc",
                parent_award["latest_transaction__contract_data__multiple_or_single_aw_desc"],
            ),
            ("piid", parent_award["latest_transaction__contract_data__piid"]),
            ("type_of_idc_description", parent_award["latest_transaction__contract_data__type_of_idc_description"]),
        ]
    )

    return parent_object


def fetch_fabs_details_by_pk(primary_key: int, mapper: OrderedDict) -> dict:
    vals, ann = split_mapper_into_qs(mapper)
    return TransactionFABS.objects.filter(pk=primary_key).values(*vals).annotate(**ann).first()


def fetch_fpds_details_by_pk(primary_key: int, mapper: OrderedDict) -> dict:
    vals, ann = split_mapper_into_qs(mapper)
    return TransactionFPDS.objects.filter(pk=primary_key).values(*vals).annotate(**ann).first()


def fetch_latest_ec_details(award_id: int, mapper: OrderedDict, transaction_type: str) -> dict:
    vals, ann = split_mapper_into_qs(mapper)
    model = TransactionFPDS if transaction_type == "fpds" else TransactionFABS
    retval = (
        model.objects.filter(transaction__award_id=award_id, officer_1_name__isnull=False)
        .values(*vals)
        .annotate(**ann)
        .order_by("-action_date")
    )
    return retval.first()


def fetch_agency_details(agency_id: int) -> Optional[dict]:
    values = [
        "toptier_agency__cgac_code",
        "toptier_agency__name",
        "toptier_agency__abbreviation",
        "subtier_agency__subtier_code",
        "subtier_agency__name",
        "subtier_agency__abbreviation",
    ]
    agency = Agency.objects.filter(pk=agency_id).values(*values).first()

    agency_details = None
    if agency:
        agency_details = {
            "id": agency_id,
            "toptier_agency": {
                "name": agency["toptier_agency__name"],
                "code": agency["toptier_agency__cgac_code"],
                "abbreviation": agency["toptier_agency__abbreviation"],
            },
            "subtier_agency": {
                "name": agency["subtier_agency__name"],
                "code": agency["subtier_agency__subtier_code"],
                "abbreviation": agency["subtier_agency__abbreviation"],
            },
        }
    return agency_details


def fetch_business_categories_by_legal_entity_id(legal_entity_id: int) -> list:
    le = LegalEntity.objects.filter(pk=legal_entity_id).values("business_categories").first()

    if le:
        return le["business_categories"]
    return []


def normalize_cfda_number_format(fabs_transaction: dict) -> str:
    """Normalize a CFDA number to 6 digits by padding 0 in case the value was truncated"""
    cfda_number = fabs_transaction.get("cfda_number")
    if cfda_number and len(cfda_number) < 6:
        cfda_number += "0" * (6 - len(cfda_number))

    return cfda_number


def fetch_all_cfda_details(award: dict) -> list:
    fabs_values = ["cfda_number", "federal_action_obligation", "non_federal_funding_amount", "total_funding_amount"]
    queryset = TransactionFABS.objects.filter(transaction__award_id=award["id"]).values(*fabs_values)
    cfda_dicts = {}
    for transaction in queryset:
        clean_cfda_number_str = normalize_cfda_number_format(transaction)
        if cfda_dicts.get(clean_cfda_number_str):
            cfda_dicts.update(
                {
                    clean_cfda_number_str: {
                        "federal_action_obligation": cfda_dicts[clean_cfda_number_str]["federal_action_obligation"]
                        + Decimal(transaction["federal_action_obligation"] or 0),
                        "non_federal_funding_amount": cfda_dicts[clean_cfda_number_str]["non_federal_funding_amount"]
                        + Decimal(transaction["non_federal_funding_amount"] or 0),
                        "total_funding_amount": cfda_dicts[clean_cfda_number_str]["total_funding_amount"]
                        + Decimal(transaction["total_funding_amount"] or 0),
                    }
                }
            )
        else:
            cfda_dicts.update(
                {
                    clean_cfda_number_str: {
                        "federal_action_obligation": Decimal(transaction["federal_action_obligation"] or 0),
                        "non_federal_funding_amount": Decimal(transaction["non_federal_funding_amount"] or 0),
                        "total_funding_amount": Decimal(transaction["total_funding_amount"] or 0),
                    }
                }
            )

    final_cfda_objects = []
    for cfda_number in cfda_dicts.keys():
        details = fetch_cfda_details_using_cfda_number(cfda_number)
        if details.get("url") == "None;":
            details.update({"url": None})
        final_cfda_objects.append(
            OrderedDict(
                [
                    ("cfda_federal_agency", details.get("federal_agency")),
                    ("cfda_number", cfda_number),
                    ("cfda_objectives", details.get("objectives")),
                    ("cfda_obligations", details.get("obligations")),
                    ("cfda_popular_name", details.get("popular_name")),
                    ("cfda_title", details.get("program_title")),
                    ("cfda_website", details.get("website_address")),
                    ("federal_action_obligation_amount", cfda_dicts[cfda_number]["federal_action_obligation"]),
                    ("non_federal_funding_amount", cfda_dicts[cfda_number]["non_federal_funding_amount"]),
                    ("sam_website", details.get("url")),
                    ("total_funding_amount", cfda_dicts[cfda_number]["total_funding_amount"]),
                ]
            )
        )
    final_cfda_objects.sort(key=lambda cfda: cfda["total_funding_amount"], reverse=True)
    return final_cfda_objects


def fetch_cfda_details_using_cfda_number(cfda: str) -> dict:
    values = ["program_title", "objectives", "federal_agency", "website_address", "url", "obligations", "popular_name"]
    cfda_details = Cfda.objects.filter(program_number=cfda).values(*values).first()

    return cfda_details or {}


def fetch_transaction_obligated_amount_by_internal_award_id(internal_award_id: int) -> Optional[Decimal]:
    _sum = FinancialAccountsByAwards.objects.filter(award_id=internal_award_id).aggregate(
        Sum("transaction_obligated_amount")
    )
    if _sum:
        return _sum["transaction_obligated_amount__sum"]

    return None<|MERGE_RESOLUTION|>--- conflicted
+++ resolved
@@ -253,7 +253,6 @@
     return Award.objects.filter(**filter_q).values(*vals).annotate(**ann).first()
 
 
-<<<<<<< HEAD
 def fetch_parent_award_from_piid_agency(piid, fpds_agency):
     if piid:
         parent_unique_key = "CONT_IDV_{}_{}".format(piid, fpds_agency)
@@ -266,10 +265,7 @@
     return None
 
 
-def fetch_parent_award_details(guai):
-=======
 def fetch_parent_award_details(guai: str) -> Optional[OrderedDict]:
->>>>>>> 94da30aa
     parent_award_ids = (
         ParentAward.objects.filter(generated_unique_award_id=guai, parent_award__isnull=False)
         .values("parent_award__award_id", "parent_award__generated_unique_award_id")
