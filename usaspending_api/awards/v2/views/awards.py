--- conflicted
+++ resolved
@@ -7,14 +7,10 @@
 from rest_framework.request import Request
 from rest_framework.response import Response
 
-<<<<<<< HEAD
-from usaspending_api.awards.models import Award
+
+from usaspending_api.awards.models import Award, ParentAward
 from usaspending_api.awards.serializers_v2.serializers import AwardContractSerializerV2, AwardMiscSerializerV2,\
     AwardIDVSerializerV2
-=======
-from usaspending_api.awards.models import Award, ParentAward
-from usaspending_api.awards.serializers_v2.serializers import AwardContractSerializerV2, AwardMiscSerializerV2
->>>>>>> 1c74d5b2
 from usaspending_api.common.cache_decorator import cache_response
 from usaspending_api.common.exceptions import UnprocessableEntityException
 from usaspending_api.common.views import APIDocumentationView
@@ -42,6 +38,7 @@
     """
     endpoint_doc: /awards.md
     """
+
     def _parse_and_validate_request(self, provided_award_id: str) -> dict:
         try:
             request_dict = {"id": int(provided_award_id)}
