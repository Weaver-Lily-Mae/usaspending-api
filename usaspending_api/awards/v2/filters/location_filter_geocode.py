from django.apps import apps
from django.db.models import Q
from usaspending_api.common.exceptions import InvalidParameterException


def geocode_filter_locations(scope, values, model, use_matview=False, app_name='awards'):
    """
    Function filter querysets on location table
    scope- place of performance or recipient location mappings
    values- array of location requests
    model- awards or transactions will create queryset for model
    returns queryset
    """
    or_queryset = Q()

    # Accounts for differences between matview queries and regular queries
    q_str, country_code = return_query_string(use_matview)

    if type(model) == str:
        model = apps.get_model(app_name, model)

    nested_values = create_nested_object(values)

    for country, state_zip in nested_values.items():
        country_qs = Q(**{q_str.format(scope, country_code) + '__exact': country})
        state_qs = Q()

        for state_zip_key, state_values in state_zip.items():
            if state_zip_key == 'zip':
                state_inner_qs = Q(**{q_str.format(scope, 'zip5') + '__exact': state_values})
            else:
                state_inner_qs = Q(**{q_str.format(scope, 'state_code') + '__exact': state_zip_key})
                county_qs = Q()
                district_qs = Q()

                if state_values['county']:
                    county_qs = Q(**{q_str.format(scope, 'county_code') + '__in': state_values['county']})
                if state_values['district']:
                    district_qs = Q(**{q_str.format(scope, 'congressional_code') + '__in': state_values['district']})
                state_inner_qs &= (county_qs | district_qs)

            state_qs |= state_inner_qs

        or_queryset |= (country_qs & state_qs)
    return model.objects.filter(or_queryset)


def create_nested_object(values):
    nested_locations = {}
    for v in values:
        try:
            # First level in location filtering in country
            # All location requests must have a country otherwise there will be a key error
            if nested_locations.get(v['country']) is None:
                nested_locations[v['country']] = {}

            # Second level of filtering is zip and state
            # Requests must have a country+zip or country+state combination
            if 'zip' in v:
                nested_locations[v['country']]['zip'] = v['zip']
            elif 'state' in v and nested_locations[v['country']].get(v['state']) is None:
                nested_locations[v['country']][v['state']] = {'county': [], 'district': []}

            # Under state a user can filter on county and/or district (congressional_code)
            # Error will be thrown if no state value
            if v.get('county'):
                nested_locations[v['country']][v['state']]['county'].extend(get_fields_list('county', v['county']))

            if v.get('district'):
                nested_locations[v['country']][v['state']]['district'].extend(
                    get_fields_list('district', v['district']))

        except KeyError:
            # This result if there is value for country or state where necessary
            location_error_handling(v.keys())

    return nested_locations


def location_error_handling(fields):
    # Request must have country, and can only have 3 fields,
    # and must have state if there is county or district
    if 'country' not in fields:

        raise InvalidParameterException(
            'Invalid filter:  Missing necessary location field: country.'
        )
    elif 'state' not in fields and('county' in fields or 'district' in fields):
        raise InvalidParameterException(
            'Invalid filter:  Missing necessary location field: state.'
        )


<<<<<<< HEAD
def get_fields_list(location_filter_key, field_value,):
    """List of values to search for; `field_value`, plus possibly variants on it
       Location filter can be the keys in the LOCATION_MAPPING
    """
    if location_filter_key in ['county', 'district']:
=======
def get_fields_list(scope, field_value, loc_dict):
    """List of values to search for; `field_value`, plus possibly variants on it"""
    if scope in ['congressional_code', 'county_code']:
>>>>>>> 1e022639
        try:
            # Congressional and county codes are not uniform and contain multiple variables
            # In the location table Ex congressional code (01): '01', '1.0', '1'
            return [str(int(field_value)), field_value, str(float(field_value))]
        except ValueError:
            # if filter causes an error when casting to a float or integer
            # Example: 'ZZ' for an area without a congressional code
            return [field_value]
    return [field_value]


def return_query_string(use_matview):
    # Returns query strings according based on mat view or database

    if use_matview:
        # Queries going through the references_location table will not require a join
        # Example "pop__county_code"
        q_str = '{0}_{1}'
        # Matviews use country_code ex: pop_country_code
        country_code = 'country_code'
    else:
        # Queries going through the references_location table will a join in the filter
        # Example "place_of_performance__county_code"
        q_str = '{0}__{1}'
        # References_location table uses the col location_country_code
        country_code = 'location_country_code'

    return q_str, country_code<|MERGE_RESOLUTION|>--- conflicted
+++ resolved
@@ -91,17 +91,9 @@
         )
 
 
-<<<<<<< HEAD
-def get_fields_list(location_filter_key, field_value,):
-    """List of values to search for; `field_value`, plus possibly variants on it
-       Location filter can be the keys in the LOCATION_MAPPING
-    """
-    if location_filter_key in ['county', 'district']:
-=======
-def get_fields_list(scope, field_value, loc_dict):
+def get_fields_list(scope, field_value):
     """List of values to search for; `field_value`, plus possibly variants on it"""
     if scope in ['congressional_code', 'county_code']:
->>>>>>> 1e022639
         try:
             # Congressional and county codes are not uniform and contain multiple variables
             # In the location table Ex congressional code (01): '01', '1.0', '1'
@@ -109,7 +101,7 @@
         except ValueError:
             # if filter causes an error when casting to a float or integer
             # Example: 'ZZ' for an area without a congressional code
-            return [field_value]
+            pass
     return [field_value]
 
 
