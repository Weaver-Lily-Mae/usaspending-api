from usaspending_api.awards.models import Award
from usaspending_api.common.exceptions import InvalidParameterException

import logging

logger = logging.getLogger(__name__)


# TODO: Performance when multiple false values are initially provided
def award_filter(filters):
<<<<<<< HEAD
    # 'keyword',
    # 'time_period',
    # 'award_type_codes',
    # 'agencies',
    # 'legal_entities',
    # 'recipient_location_scope',
    # 'recipient_locations',
    # 'recipient_type_names',
    # 'place_of_performance_scope',
    # 'place_of_performances',
    # 'award_amounts',
    # 'award_ids',

    # REMOVED FOR AWARD
    # 'program_numbers',
    # 'naics_codes',
    # 'psc_codes',
    # 'contract_pricing_type_codes',
    # 'set_aside_type_codes',
    # 'extent_competed_type_codes'
=======
>>>>>>> 67adec8f

    queryset = Award.objects.all()
    for key, value in filters.items():
        # check for valid key
        if value is None:
            raise InvalidParameterException('Invalid filter: ' + key + ' has null as its value.')

        key_list = ['keyword',
                    'time_period',
                    'award_type_codes',
                    'agencies',
                    'legal_entities',
                    'recipient_scope',
                    'recipient_locations',
                    'recipient_type_names',
                    'place_of_performance_scope',
                    'place_of_performance_locations',
                    'award_amounts',
                    'award_ids',
                    'program_numbers',
                    'naics_codes',
                    'psc_codes',
                    'contract_pricing_type_codes',
                    'set_aside_type_codes',
                    'extent_competed_type_codes'
                    ]

        if key not in key_list:
            raise InvalidParameterException('Invalid filter: ' + key + ' does not exist.')

        # keyword
        if key == "keyword":
<<<<<<< HEAD
            print(value)
=======
>>>>>>> 67adec8f
            queryset = queryset.filter(description=value)

        # time_period
        elif key == "time_period":
<<<<<<< HEAD
            if value is not None:
                or_queryset = Award.objects.none()
                for v in value:
                    # (may have to cast to date) (oct 1 to sept 30)
                    or_queryset = or_queryset.filter(
                        period_of_performance_start_date__gte=v.get("start_date"),
                        period_of_performance_current_end_date__lte=v.get("end_date"))
                queryset |= or_queryset
            else:
                raise InvalidParameterException('Invalid filter: time period value is invalid.')
=======
            or_queryset = None
            for v in value:
                kwargs = {}
                if v.get("start_date") is not None:
                    kwargs["period_of_performance_start_date__gte"] = v.get("start_date")
                if v.get("end_date") is not None:
                    kwargs["period_of_performance_start_date__lte"] = v.get("end_date")
                # (may have to cast to date) (oct 1 to sept 30)
                if or_queryset:
                    or_queryset |= or_queryset.filter(**kwargs)
                else:
                    or_queryset = Award.objects.filter(**kwargs)
            if or_queryset is not None:
                queryset &= or_queryset
>>>>>>> 67adec8f

        # award_type_codes
        elif key == "award_type_codes":
            or_queryset = None
            for v in value:
                if or_queryset:
                    or_queryset |= or_queryset.filter(type=v)
                else:
                    or_queryset = Award.objects.filter(type=v)
            if or_queryset is not None:
                queryset &= or_queryset

        # agencies
        elif key == "agencies":
            or_queryset = None
            for v in value:
                type = v["type"]
                tier = v["tier"]
                name = v["name"]
                if type == "funding":
                    if tier == "toptier":
<<<<<<< HEAD
                        or_queryset |= or_queryset.filter(funding_agency__toptier_agency__name=name)
                    elif tier == "subtier":
                        or_queryset |= or_queryset.filter(funding_agency__subtier_agency__name=name)
                elif type == "awarding":
                    if tier == "toptier":
                        or_queryset |= or_queryset.filter(awarding_agency__toptier_agency__name=name)
                    elif tier == "subtier":
                        or_queryset |= or_queryset.filter(awarding_agency__subtier_agency__name=name)
=======
                        if or_queryset:
                            or_queryset |= or_queryset.filter(funding_agency__toptier_agency__name=name)
                        else:
                            or_queryset = Award.objects.filter(funding_agency__toptier_agency__name=name)
                    elif tier == "subtier":
                        if or_queryset:
                            or_queryset |= or_queryset.filter(funding_agency__subtier_agency__name=name)
                        else:
                            or_queryset = Award.objects.filter(funding_agency__subtier_agency__name=name)
                    else:
                        raise InvalidParameterException('Invalid filter: agencies ' + tier + ' tier is invalid.')
                elif type == "awarding":
                    if tier == "toptier":
                        if or_queryset:
                            or_queryset |= or_queryset.filter(awarding_agency__toptier_agency__name=name)
                        else:
                            or_queryset = Award.objects.filter(awarding_agency__toptier_agency__name=name)
                    elif tier == "subtier":
                        if or_queryset:
                            or_queryset |= or_queryset.filter(awarding_agency__subtier_agency__name=name)
                        else:
                            or_queryset = Award.objects.filter(awarding_agency__subtier_agency__name=name)
                    else:
                        raise InvalidParameterException('Invalid filter: agencies ' + tier + ' tier is invalid.')
>>>>>>> 67adec8f
                else:
                    raise InvalidParameterException('Invalid filter: agencies ' + type + ' type is invalid.')
            if or_queryset is not None:
                queryset &= or_queryset

        # legal_entities
        elif key == "legal_entities":
            or_queryset = None
            for v in value:
                if or_queryset:
<<<<<<< HEAD
                    or_queryset |= or_queryset.filter(recipient__recipient_name=v)
                else:
                    or_queryset = Award.objects.filter(recipient__recipient_name=v)
            queryset = queryset & or_queryset
=======
                    or_queryset |= or_queryset.filter(recipient__legal_entity_id=v)
                else:
                    or_queryset = Award.objects.filter(recipient__legal_entity_id=v)
            if or_queryset is not None:
                queryset &= or_queryset
>>>>>>> 67adec8f

        # recipient_location_scope (broken till data reload)
        elif key == "recipient_scope":
<<<<<<< HEAD
            if value is not None:
                if value == "domestic":
                    queryset = queryset.filter(recipient__location__country_name="UNITED STATES")
                elif value["type"] == "foreign":
                    queryset = queryset.exclude(recipient__location__country_name="UNITED STATES")
                else:
                    raise InvalidParameterException('Invalid filter: recipient_location type is invalid.')
=======
            if value == "domestic":
                queryset = queryset.filter(recipient__location__country_name="UNITED STATES")
            elif value == "foreign":
                queryset = queryset.exclude(recipient__location__country_name="UNITED STATES")
            else:
                raise InvalidParameterException('Invalid filter: recipient_scope type is invalid.')
>>>>>>> 67adec8f

        # recipient_location
        elif key == "recipient_locations":
<<<<<<< HEAD
            if value is not None:
                or_queryset = None
                for v in value:
                    if or_queryset:
                        or_queryset |= or_queryset.filter(recipient__location__location_id=v)
                    else:
                        or_queryset = Award.objects.filter(recipient__location__location_id=v)
                queryset = queryset & or_queryset
            else:
                raise InvalidParameterException('Invalid filter: recipient_location object is invalid.')
=======
            or_queryset = None
            for v in value:
                if or_queryset:
                    or_queryset |= or_queryset.filter(recipient__location__location_id=v)
                else:
                    or_queryset = Award.objects.filter(recipient__location__location_id=v)
            if or_queryset is not None:
                queryset &= or_queryset
>>>>>>> 67adec8f

        # recipient_type_names
        elif key == "recipient_type_names":
            or_queryset = None
            for v in value:
                if or_queryset:
                    or_queryset |= or_queryset.filter(recipient__business_types_description=v)
                else:
                    or_queryset = Award.objects.filter(recipient__business_types_description=v)
<<<<<<< HEAD
            queryset &= or_queryset
=======
            if or_queryset is not None:
                queryset &= or_queryset
>>>>>>> 67adec8f

        # place_of_performance_scope (broken till data reload
        elif key == "place_of_performance_scope":
            if value == "domestic":
                queryset = queryset.filter(place_of_performance__country_name="UNITED STATES")
            elif value == "foreign":
                queryset = queryset.exclude(place_of_performance__country_name="UNITED STATES")
            else:
                raise InvalidParameterException('Invalid filter: place_of_performance_scope is invalid.')

        # place_of_performance
        elif key == "place_of_performance_locations":
<<<<<<< HEAD
            if value is not None:
                or_queryset = None
                for v in value:
                    if or_queryset:
                        or_queryset |= or_queryset.filter(place_of_performance__location_id=v)
                    else:
                        or_queryset = Award.objects.filter(place_of_performance__location_id=v)
                queryset = queryset & or_queryset
            else:
                raise InvalidParameterException('Invalid filter: recipient_location object is invalid.')
=======
            or_queryset = None
            for v in value:
                if or_queryset:
                    or_queryset |= or_queryset.filter(place_of_performance__location_id=v)
                else:
                    or_queryset = Award.objects.filter(place_of_performance__location_id=v)
            if or_queryset is not None:
                queryset &= or_queryset
>>>>>>> 67adec8f

        # award_amounts
        elif key == "award_amounts":
            or_queryset = None
            for v in value:
                if v.get("lower_bound") is not None and v.get("upper_bound") is not None:
                    if or_queryset:
                        or_queryset |= or_queryset.filter(total_obligation__gt=v["lower_bound"],
                                                          total_obligation__lt=v["upper_bound"])
                    else:
                        or_queryset = Award.objects.filter(total_obligation__gt=v["lower_bound"],
                                                           total_obligation__lt=v["upper_bound"])
                elif v.get("lower_bound") is not None:
                    if or_queryset:
                        or_queryset |= or_queryset.filter(total_obligation__gt=v["lower_bound"])
                    else:
                        or_queryset = Award.objects.filter(total_obligation__gt=v["lower_bound"])
                elif v.get("upper_bound") is not None:
                    if or_queryset:
                        or_queryset |= or_queryset.filter(total_obligation__lt=v["upper_bound"])
                    else:
                        or_queryset = Award.objects.filter(total_obligation__lt=v["upper_bound"])
                else:
                    raise InvalidParameterException('Invalid filter: award amount has incorrect object.')
            if or_queryset is not None:
                queryset &= or_queryset

        # award_ids
        elif key == "award_ids":
            or_queryset = None
            for v in value:
                if or_queryset:
                    or_queryset |= or_queryset.filter(id=v)
                else:
                    or_queryset = Award.objects.filter(id=v)
<<<<<<< HEAD
            queryset &= or_queryset

        # program_numbers  - REMOVED FOR AWARD

        elif key == "program_numbers":
            pass

        #     or_queryset = None
        #     for v in value:
        #         if or_queryset:
        #             or_queryset |= or_queryset.filter(
        #                 assistance_data__cfda__program_number=v)
        #         else:
        #             or_queryset = Transaction.objects.filter(
        #                 assistance_data__cfda__program_number=v)
        #     queryset &= or_queryset

        # naics_codes - - REMOVED FOR AWARD
        elif key == "naics_codes":
            pass
        #     or_queryset = None
        #     for v in value:
        #         if or_queryset:
        #             or_queryset |= or_queryset.filter(
        #                 contract_data__naics=v)
        #         else:
        #             or_queryset = Transaction.objects.filter(
        #                 contract_data__naics=v)
        #     queryset &= or_queryset

        # psc_codes - - REMOVED FOR AWARD
        elif key == "psc_codes":
            pass
        #     or_queryset = None
        #     for v in value:
        #         if or_queryset:
        #             or_queryset |= or_queryset.filter(
        #                 contract_data__product_or_service_code=v)
        #         else:
        #             or_queryset = Transaction.objects.filter(
        #                 contract_data__product_or_service_code=v)
        #     queryset &= or_queryset

        # contract_pricing_type_codes - REMOVED FOR AWARD
        elif key == "contract_pricing_type_codes":
            pass
        #     or_queryset = None
        #     for v in value:
        #         if or_queryset:
        #             or_queryset |= or_queryset.filter(
        #                 contract_data__type_of_contract_pricing=v)
        #         else:
        #             or_queryset = Transaction.objects.filter(
        #                 contract_data__type_of_contract_pricing=v)
        #     queryset &= or_queryset
        # set_aside_type_codes - - REMOVED FOR AWARD
        elif key == "set_aside_type_codes":
            pass
        #     or_queryset = None
        #     for v in value:
        #         if or_queryset:
        #             or_queryset |= or_queryset.filter(
        #                 contract_data__type_set_aside=v)
        #         else:
        #             or_queryset = Transaction.objects.filter(
        #                 contract_data__type_set_aside=v)
        #     queryset &= or_queryset
        # extent_competed_type_codes - - REMOVED FOR AWARD
        elif key == "extent_competed_type_codes":
            pass
        #     or_queryset = None
        #     for v in value:
        #         if or_queryset:
        #             or_queryset |= or_queryset.filter(
        #                 contract_data__extent_competed=v)
        #         else:
        #             or_queryset = Transaction.objects.filter(
        #                 contract_data__extent_competed=v)
        #     queryset &= or_queryset

        else:
            raise InvalidParameterException('Invalid filter: ' + key + ' does not exist.')
            # kwargs = {
            #     '{0}'.format(filterdict[key]): value
            # }
            # queryset = queryset.filter(**kwargs)
        # print("-------------1----------")
        # print(key)
        # print("-------------2----------")
        # print(queryset.query)
=======
            if or_queryset is not None:
                queryset &= or_queryset

        # program_numbers
        elif key == "program_numbers":
            or_queryset = None
            for v in value:
                if or_queryset:
                    or_queryset |= or_queryset.filter(
                        latest_transaction__assistance_data__cfda__program_number=v)
                else:
                    or_queryset = Award.objects.filter(
                        latest_transaction__assistance_data__cfda__program_number=v)
            if or_queryset is not None:
                queryset &= or_queryset

        # naics_codes
        elif key == "naics_codes":
            or_queryset = None
            for v in value:
                if or_queryset:
                    or_queryset |= or_queryset.filter(
                        latest_transaction__contract_data__naics=v)
                else:
                    or_queryset = Award.objects.filter(
                        latest_transaction__contract_data__naics=v)
            if or_queryset is not None:
                queryset &= or_queryset

        # psc_codes
        elif key == "psc_codes":
            or_queryset = None
            for v in value:
                if or_queryset:
                    or_queryset |= or_queryset.filter(
                        latest_transaction__contract_data__product_or_service_code=v)
                else:
                    or_queryset = Award.objects.filter(
                        latest_transaction__contract_data__product_or_service_code=v)
            if or_queryset is not None:
                queryset &= or_queryset

        # contract_pricing_type_codes
        elif key == "contract_pricing_type_codes":
            or_queryset = None
            for v in value:
                if or_queryset:
                    or_queryset |= or_queryset.filter(
                        latest_transaction__contract_data__type_of_contract_pricing=v)
                else:
                    or_queryset = Award.objects.filter(
                        latest_transaction__contract_data__type_of_contract_pricing=v)
            if or_queryset is not None:
                queryset &= or_queryset

        # set_aside_type_codes
        elif key == "set_aside_type_codes":
            or_queryset = None
            for v in value:
                if or_queryset:
                    or_queryset |= or_queryset.filter(
                        latest_transaction__contract_data__type_set_aside=v)
                else:
                    or_queryset = Award.objects.filter(
                        latest_transaction__contract_data__type_set_aside=v)
            if or_queryset is not None:
                queryset &= or_queryset

        # extent_competed_type_codes
        elif key == "extent_competed_type_codes":
            or_queryset = None
            for v in value:
                if or_queryset:
                    or_queryset |= or_queryset.filter(
                        latest_transaction__contract_data__extent_competed=v)
                else:
                    or_queryset = Award.objects.filter(
                        latest_transaction__contract_data__extent_competed=v)
            if or_queryset is not None:
                queryset &= or_queryset
>>>>>>> 67adec8f

    return queryset<|MERGE_RESOLUTION|>--- conflicted
+++ resolved
@@ -8,29 +8,6 @@
 
 # TODO: Performance when multiple false values are initially provided
 def award_filter(filters):
-<<<<<<< HEAD
-    # 'keyword',
-    # 'time_period',
-    # 'award_type_codes',
-    # 'agencies',
-    # 'legal_entities',
-    # 'recipient_location_scope',
-    # 'recipient_locations',
-    # 'recipient_type_names',
-    # 'place_of_performance_scope',
-    # 'place_of_performances',
-    # 'award_amounts',
-    # 'award_ids',
-
-    # REMOVED FOR AWARD
-    # 'program_numbers',
-    # 'naics_codes',
-    # 'psc_codes',
-    # 'contract_pricing_type_codes',
-    # 'set_aside_type_codes',
-    # 'extent_competed_type_codes'
-=======
->>>>>>> 67adec8f
 
     queryset = Award.objects.all()
     for key, value in filters.items():
@@ -63,26 +40,10 @@
 
         # keyword
         if key == "keyword":
-<<<<<<< HEAD
-            print(value)
-=======
->>>>>>> 67adec8f
             queryset = queryset.filter(description=value)
 
         # time_period
         elif key == "time_period":
-<<<<<<< HEAD
-            if value is not None:
-                or_queryset = Award.objects.none()
-                for v in value:
-                    # (may have to cast to date) (oct 1 to sept 30)
-                    or_queryset = or_queryset.filter(
-                        period_of_performance_start_date__gte=v.get("start_date"),
-                        period_of_performance_current_end_date__lte=v.get("end_date"))
-                queryset |= or_queryset
-            else:
-                raise InvalidParameterException('Invalid filter: time period value is invalid.')
-=======
             or_queryset = None
             for v in value:
                 kwargs = {}
@@ -97,7 +58,6 @@
                     or_queryset = Award.objects.filter(**kwargs)
             if or_queryset is not None:
                 queryset &= or_queryset
->>>>>>> 67adec8f
 
         # award_type_codes
         elif key == "award_type_codes":
@@ -119,16 +79,6 @@
                 name = v["name"]
                 if type == "funding":
                     if tier == "toptier":
-<<<<<<< HEAD
-                        or_queryset |= or_queryset.filter(funding_agency__toptier_agency__name=name)
-                    elif tier == "subtier":
-                        or_queryset |= or_queryset.filter(funding_agency__subtier_agency__name=name)
-                elif type == "awarding":
-                    if tier == "toptier":
-                        or_queryset |= or_queryset.filter(awarding_agency__toptier_agency__name=name)
-                    elif tier == "subtier":
-                        or_queryset |= or_queryset.filter(awarding_agency__subtier_agency__name=name)
-=======
                         if or_queryset:
                             or_queryset |= or_queryset.filter(funding_agency__toptier_agency__name=name)
                         else:
@@ -153,7 +103,6 @@
                             or_queryset = Award.objects.filter(awarding_agency__subtier_agency__name=name)
                     else:
                         raise InvalidParameterException('Invalid filter: agencies ' + tier + ' tier is invalid.')
->>>>>>> 67adec8f
                 else:
                     raise InvalidParameterException('Invalid filter: agencies ' + type + ' type is invalid.')
             if or_queryset is not None:
@@ -164,52 +113,23 @@
             or_queryset = None
             for v in value:
                 if or_queryset:
-<<<<<<< HEAD
-                    or_queryset |= or_queryset.filter(recipient__recipient_name=v)
-                else:
-                    or_queryset = Award.objects.filter(recipient__recipient_name=v)
-            queryset = queryset & or_queryset
-=======
                     or_queryset |= or_queryset.filter(recipient__legal_entity_id=v)
                 else:
                     or_queryset = Award.objects.filter(recipient__legal_entity_id=v)
             if or_queryset is not None:
                 queryset &= or_queryset
->>>>>>> 67adec8f
 
         # recipient_location_scope (broken till data reload)
         elif key == "recipient_scope":
-<<<<<<< HEAD
-            if value is not None:
-                if value == "domestic":
-                    queryset = queryset.filter(recipient__location__country_name="UNITED STATES")
-                elif value["type"] == "foreign":
-                    queryset = queryset.exclude(recipient__location__country_name="UNITED STATES")
-                else:
-                    raise InvalidParameterException('Invalid filter: recipient_location type is invalid.')
-=======
             if value == "domestic":
                 queryset = queryset.filter(recipient__location__country_name="UNITED STATES")
             elif value == "foreign":
                 queryset = queryset.exclude(recipient__location__country_name="UNITED STATES")
             else:
                 raise InvalidParameterException('Invalid filter: recipient_scope type is invalid.')
->>>>>>> 67adec8f
 
         # recipient_location
         elif key == "recipient_locations":
-<<<<<<< HEAD
-            if value is not None:
-                or_queryset = None
-                for v in value:
-                    if or_queryset:
-                        or_queryset |= or_queryset.filter(recipient__location__location_id=v)
-                    else:
-                        or_queryset = Award.objects.filter(recipient__location__location_id=v)
-                queryset = queryset & or_queryset
-            else:
-                raise InvalidParameterException('Invalid filter: recipient_location object is invalid.')
-=======
             or_queryset = None
             for v in value:
                 if or_queryset:
@@ -218,7 +138,6 @@
                     or_queryset = Award.objects.filter(recipient__location__location_id=v)
             if or_queryset is not None:
                 queryset &= or_queryset
->>>>>>> 67adec8f
 
         # recipient_type_names
         elif key == "recipient_type_names":
@@ -228,12 +147,8 @@
                     or_queryset |= or_queryset.filter(recipient__business_types_description=v)
                 else:
                     or_queryset = Award.objects.filter(recipient__business_types_description=v)
-<<<<<<< HEAD
-            queryset &= or_queryset
-=======
-            if or_queryset is not None:
-                queryset &= or_queryset
->>>>>>> 67adec8f
+            if or_queryset is not None:
+                queryset &= or_queryset
 
         # place_of_performance_scope (broken till data reload
         elif key == "place_of_performance_scope":
@@ -246,18 +161,6 @@
 
         # place_of_performance
         elif key == "place_of_performance_locations":
-<<<<<<< HEAD
-            if value is not None:
-                or_queryset = None
-                for v in value:
-                    if or_queryset:
-                        or_queryset |= or_queryset.filter(place_of_performance__location_id=v)
-                    else:
-                        or_queryset = Award.objects.filter(place_of_performance__location_id=v)
-                queryset = queryset & or_queryset
-            else:
-                raise InvalidParameterException('Invalid filter: recipient_location object is invalid.')
-=======
             or_queryset = None
             for v in value:
                 if or_queryset:
@@ -266,7 +169,6 @@
                     or_queryset = Award.objects.filter(place_of_performance__location_id=v)
             if or_queryset is not None:
                 queryset &= or_queryset
->>>>>>> 67adec8f
 
         # award_amounts
         elif key == "award_amounts":
@@ -302,98 +204,6 @@
                     or_queryset |= or_queryset.filter(id=v)
                 else:
                     or_queryset = Award.objects.filter(id=v)
-<<<<<<< HEAD
-            queryset &= or_queryset
-
-        # program_numbers  - REMOVED FOR AWARD
-
-        elif key == "program_numbers":
-            pass
-
-        #     or_queryset = None
-        #     for v in value:
-        #         if or_queryset:
-        #             or_queryset |= or_queryset.filter(
-        #                 assistance_data__cfda__program_number=v)
-        #         else:
-        #             or_queryset = Transaction.objects.filter(
-        #                 assistance_data__cfda__program_number=v)
-        #     queryset &= or_queryset
-
-        # naics_codes - - REMOVED FOR AWARD
-        elif key == "naics_codes":
-            pass
-        #     or_queryset = None
-        #     for v in value:
-        #         if or_queryset:
-        #             or_queryset |= or_queryset.filter(
-        #                 contract_data__naics=v)
-        #         else:
-        #             or_queryset = Transaction.objects.filter(
-        #                 contract_data__naics=v)
-        #     queryset &= or_queryset
-
-        # psc_codes - - REMOVED FOR AWARD
-        elif key == "psc_codes":
-            pass
-        #     or_queryset = None
-        #     for v in value:
-        #         if or_queryset:
-        #             or_queryset |= or_queryset.filter(
-        #                 contract_data__product_or_service_code=v)
-        #         else:
-        #             or_queryset = Transaction.objects.filter(
-        #                 contract_data__product_or_service_code=v)
-        #     queryset &= or_queryset
-
-        # contract_pricing_type_codes - REMOVED FOR AWARD
-        elif key == "contract_pricing_type_codes":
-            pass
-        #     or_queryset = None
-        #     for v in value:
-        #         if or_queryset:
-        #             or_queryset |= or_queryset.filter(
-        #                 contract_data__type_of_contract_pricing=v)
-        #         else:
-        #             or_queryset = Transaction.objects.filter(
-        #                 contract_data__type_of_contract_pricing=v)
-        #     queryset &= or_queryset
-        # set_aside_type_codes - - REMOVED FOR AWARD
-        elif key == "set_aside_type_codes":
-            pass
-        #     or_queryset = None
-        #     for v in value:
-        #         if or_queryset:
-        #             or_queryset |= or_queryset.filter(
-        #                 contract_data__type_set_aside=v)
-        #         else:
-        #             or_queryset = Transaction.objects.filter(
-        #                 contract_data__type_set_aside=v)
-        #     queryset &= or_queryset
-        # extent_competed_type_codes - - REMOVED FOR AWARD
-        elif key == "extent_competed_type_codes":
-            pass
-        #     or_queryset = None
-        #     for v in value:
-        #         if or_queryset:
-        #             or_queryset |= or_queryset.filter(
-        #                 contract_data__extent_competed=v)
-        #         else:
-        #             or_queryset = Transaction.objects.filter(
-        #                 contract_data__extent_competed=v)
-        #     queryset &= or_queryset
-
-        else:
-            raise InvalidParameterException('Invalid filter: ' + key + ' does not exist.')
-            # kwargs = {
-            #     '{0}'.format(filterdict[key]): value
-            # }
-            # queryset = queryset.filter(**kwargs)
-        # print("-------------1----------")
-        # print(key)
-        # print("-------------2----------")
-        # print(queryset.query)
-=======
             if or_queryset is not None:
                 queryset &= or_queryset
 
@@ -474,6 +284,5 @@
                         latest_transaction__contract_data__extent_competed=v)
             if or_queryset is not None:
                 queryset &= or_queryset
->>>>>>> 67adec8f
 
     return queryset