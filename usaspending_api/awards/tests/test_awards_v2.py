import datetime
import pytest
import json

from rest_framework import status
from model_mommy import mommy

from usaspending_api.awards.models import TransactionNormalized
from usaspending_api.references.models import Agency, Location, ToptierAgency, SubtierAgency, LegalEntity


@pytest.fixture
def awards_and_transactions(db):
    # Location
    parent_loc = {
        "pk": 2,
        "address_line1": "123 calhoun st",
        "address_line2": None,
        "address_line3": None,
        "city_name": "Charleston",
        "congressional_code": "90",
        "country_name": "UNITED STA1TES",
        "county_name": "CHARLESTON",
        "foreign_postal_code": None,
        "foreign_province": None,
        "location_country_code": "USA",
        "state_code": "SC",
        "zip4": 294245897,
        "zip5": 29424,
    }
    loc = {
        "pk": 1,
        "address_line1": "123 main st",
        "address_line2": None,
        "address_line3": None,
        "city_name": "Charlotte",
        "congressional_code": "90",
        "country_name": "UNITED STA1TES",
        "county_name": "BUNCOMBE",
        "foreign_postal_code": None,
        "foreign_province": None,
        "location_country_code": "USA",
        "state_code": "NC",
        "zip4": 122045312,
        "zip5": 12204,
    }

    mommy.make("references.Location", **parent_loc)
    mommy.make("references.Location", **loc)

    # DUNS
    duns = {"awardee_or_recipient_uniqu": "123", "legal_business_name": "Sams Club"}

    mommy.make("recipient.DUNS", **duns)

    # Recipient Lookup
    parent_recipient_lookup = {"duns": "123", "recipient_hash": "8ec6b128-58cf-3ee5-80bb-e749381dfcdc"}
    recipient_lookup = {"duns": "456", "recipient_hash": "f989e299-1f50-2600-f2f7-b6a45d11f367"}

    mommy.make("recipient.RecipientLookup", **parent_recipient_lookup)
    mommy.make("recipient.RecipientLookup", **recipient_lookup)

    # Recipient Profile
    parent_recipient_profile = {"recipient_hash": "8ec6b128-58cf-3ee5-80bb-e749381dfcdc", "recipient_level": "P"}
    recipient_profile = {"recipient_hash": "f989e299-1f50-2600-f2f7-b6a45d11f367", "recipient_level": "C"}

    mommy.make("recipient.RecipientProfile", **parent_recipient_profile)
    mommy.make("recipient.RecipientProfile", **recipient_profile)

    # CFDA
    mommy.make("references.Cfda", program_number=12.340)
    mommy.make(
        "references.Cfda",
        federal_agency="Agency 1",
        objectives="objectives",
        obligations="whatever",
        popular_name="Popular",
        program_number=10.001,
        program_title="CFDA Title",
        url="www.website.com",
        website_address="www.website.biz",
<<<<<<< HEAD
=======
        federal_agency="Agency 1",
        applicant_eligibility="Hello. I am an applicant eligibility statement.",
        beneficiary_eligibility="Hello. I am a beneficiary eligibility statement.",
>>>>>>> a3079d28
    )
    mommy.make(
        "references.Cfda",
        federal_agency="Agency 2",
        objectives="objectives",
        obligations="whatever",
        popular_name="Popular",
        program_number=10.002,
        program_title="CFDA Title 2",
        url="www.website.com",
        website_address="www.website.biz",
    )

    # PSC
    mommy.make("references.PSC", code="10", description="Whatever")
    mommy.make("references.PSC", code="1005", description="More specific whatever")
    mommy.make("references.PSC", code="A", description="R&D")
    mommy.make("references.PSC", code="A1", description="R&D - Steak Sauce")
    mommy.make("references.PSC", code="A13", description="R&D - Brand specific steak condiments")
    mommy.make("references.PSC", code="A136", description="R&D - Very specific steak research")
    mommy.make("references.PSC", code="M", description="Something")
    mommy.make("references.PSC", code="M1", description="Something More Specific")
    mommy.make("references.PSC", code="M123", description="Something Most Specific")

    # NAICS
    mommy.make("references.NAICS", code="11", description="Agriculture")
    mommy.make("references.NAICS", code="1111", description="Soybean & Oilseed Agriculture")
    mommy.make("references.NAICS", code="111120", description="Soybean Harvesting")

    # Toptier Agency
    toptier_agency_1 = {"pk": 1, "abbreviation": "TA1", "name": "TOPTIER AGENCY 1", "toptier_code": "ABC"}

    mommy.make("references.ToptierAgency", **toptier_agency_1)

    # Subtier Agency
    subtier_agency_1 = {"pk": 1, "abbreviation": "SA1", "name": "SUBTIER AGENCY 1", "subtier_code": "DEF"}
    subtier_agency_2 = {"pk": 2, "abbreviation": "SA2", "name": "SUBTIER AGENCY 2", "subtier_code": "1000"}

    mommy.make("references.SubtierAgency", **subtier_agency_1)
    mommy.make("references.SubtierAgency", **subtier_agency_2)

    # Agency
    agency = {
        "pk": 1,
        "subtier_agency": SubtierAgency.objects.get(pk=1),
        "toptier_agency": ToptierAgency.objects.get(pk=1),
    }

    mommy.make("references.Agency", **agency)

    # Legal Entity
    parent_legal_entity = {
        "pk": 2,
        "business_categories": ["limited liability"],
        "location": Location.objects.get(pk=2),
        "recipient_name": "PARENT LEGAL ENTITY",
        "recipient_unique_id": "123",
    }
    legal_entity = {
        "pk": 1,
        "business_categories": ["small_business"],
        "recipient_name": "LEGAL ENTITY",
        "recipient_unique_id": "456",
    }

    mommy.make("references.LegalEntity", **parent_legal_entity)
    mommy.make("references.LegalEntity", **legal_entity)

    # Transaction Normalized
    asst_trans_norm_1 = {"pk": 1, "award_id": 1}
    asst_trans_norm_2 = {"pk": 3, "award_id": 3}
    asst_trans_norm_3 = {"pk": 4, "award_id": 3}
    asst_trans_norm_4 = {"pk": 5, "award_id": 3}

    cont_trans_norm_1 = {"pk": 2, "award_id": 2}
    cont_trans_norm_2 = {"pk": 6, "award_id": 5}
    cont_trans_norm_3 = {"pk": 7, "award_id": 6}
    cont_trans_norm_4 = {"pk": 8, "award_id": 7}
    cont_trans_norm_5 = {"pk": 9, "award_id": 8}
    cont_trans_norm_6 = {"pk": 10, "award_id": 9}
    cont_trans_norm_7 = {"pk": 11, "award_id": 10}

    mommy.make("awards.TransactionNormalized", **asst_trans_norm_1)
    mommy.make("awards.TransactionNormalized", **asst_trans_norm_2)
    mommy.make("awards.TransactionNormalized", **asst_trans_norm_3)
    mommy.make("awards.TransactionNormalized", **asst_trans_norm_4)

    mommy.make("awards.TransactionNormalized", **cont_trans_norm_1)
    mommy.make("awards.TransactionNormalized", **cont_trans_norm_2)
    mommy.make("awards.TransactionNormalized", **cont_trans_norm_3)
    mommy.make("awards.TransactionNormalized", **cont_trans_norm_4)
    mommy.make("awards.TransactionNormalized", **cont_trans_norm_5)
    mommy.make("awards.TransactionNormalized", **cont_trans_norm_6)
    mommy.make("awards.TransactionNormalized", **cont_trans_norm_7)

    # Transaction FABS
    asst_trans_1 = {
        "pk": 1,
        "transaction": TransactionNormalized.objects.get(pk=1),
        "awardee_or_recipient_legal": "LEGAL ENTITY",
        "awardee_or_recipient_uniqu": "456",
        "awarding_office_name": "awarding_office",
        "cfda_number": 12.340,
        "cfda_title": "Shiloh",
        "funding_office_name": "funding_office",
        "legal_entity_address_line1": "123 main st",
        "legal_entity_address_line2": None,
        "legal_entity_address_line3": None,
        "legal_entity_city_name": "Charlotte",
        "legal_entity_congressional": "90",
        "legal_entity_country_code": "USA",
        "legal_entity_country_name": "UNITED STA1TES",
        "legal_entity_county_name": "BUNCOMBE",
        "legal_entity_state_code": "NC",
        "legal_entity_zip_last4": "5312",
        "legal_entity_zip5": "12204",
        "modified_at": "2000-01-02T00:00:00Z",
        "officer_1_amount": 50000.00,
        "officer_1_name": "John Apple",
        "officer_2_amount": 4623.00,
        "officer_2_name": "Wally World",
        "place_of_perfor_state_code": "TX",
        "place_of_perform_country_c": "PDA",
        "place_of_perform_country_n": "Pacific Delta Amazon",
        "place_of_perform_county_na": "Tripoli",
        "place_of_perform_zip_last4": "2135",
        "place_of_performance_city": "Austin",
        "place_of_performance_congr": "-0-",
        "place_of_performance_forei": None,
        "place_of_performance_zip5": "40221",
        "ultimate_parent_legal_enti": "PARENT LEGAL ENTITY",
        "ultimate_parent_unique_ide": "123",
    }
    asst_trans_2 = {
        "pk": 3,
        "transaction": TransactionNormalized.objects.get(pk=3),
        "awardee_or_recipient_legal": "LEGAL ENTITY",
        "awardee_or_recipient_uniqu": "456",
        "awarding_office_name": "awarding_office",
        "cfda_number": 10.001,
        "cfda_title": "CFDA Title",
        "federal_action_obligation": 100,
        "funding_office_name": "funding_office",
        "legal_entity_address_line1": "123 main st",
        "legal_entity_address_line2": None,
        "legal_entity_address_line3": None,
        "legal_entity_city_name": "Charlotte",
        "legal_entity_congressional": "90",
        "legal_entity_country_code": "USA",
        "legal_entity_country_name": "UNITED STA1TES",
        "legal_entity_county_name": "BUNCOMBE",
        "legal_entity_state_code": "NC",
        "legal_entity_zip_last4": "5312",
        "legal_entity_zip5": "12204",
        "modified_at": "2000-01-02T00:00:00Z",
        "non_federal_funding_amount": 0,
        "officer_1_amount": 50000.00,
        "officer_1_name": "John Apple",
        "officer_2_amount": 4623.00,
        "officer_2_name": "Wally World",
        "place_of_perfor_state_code": "TX",
        "place_of_perform_country_c": "PDA",
        "place_of_perform_country_n": "Pacific Delta Amazon",
        "place_of_perform_county_na": "Tripoli",
        "place_of_perform_zip_last4": "2135",
        "place_of_performance_city": "Austin",
        "place_of_performance_congr": "-0-",
        "place_of_performance_forei": None,
        "place_of_performance_zip5": "40221",
        "total_funding_amount": 100,
        "ultimate_parent_legal_enti": "Dave's Pizza LLC",
        "ultimate_parent_unique_ide": "123",
    }
    asst_trans_3 = {
        "pk": 4,
        "transaction": TransactionNormalized.objects.get(pk=4),
        "awardee_or_recipient_legal": "LEGAL ENTITY",
        "awardee_or_recipient_uniqu": "456",
        "awarding_office_name": "awarding_office",
        "cfda_number": "10.002",
        "cfda_title": "CFDA Title 2",
        "federal_action_obligation": 400,
        "funding_office_name": "funding_office",
        "legal_entity_address_line1": "123 main st",
        "legal_entity_address_line2": None,
        "legal_entity_address_line3": None,
        "legal_entity_city_name": "Charlotte",
        "legal_entity_congressional": "90",
        "legal_entity_country_code": "USA",
        "legal_entity_country_name": "UNITED STA1TES",
        "legal_entity_county_name": "BUNCOMBE",
        "legal_entity_state_code": "NC",
        "legal_entity_zip_last4": "5312",
        "legal_entity_zip5": "12204",
        "modified_at": "2000-01-02T00:00:00Z",
        "non_federal_funding_amount": 0,
        "officer_1_amount": 50000.00,
        "officer_1_name": "John Apple",
        "officer_2_amount": 4623.00,
        "officer_2_name": "Wally World",
        "place_of_perfor_state_code": "TX",
        "place_of_perform_country_c": "PDA",
        "place_of_perform_country_n": "Pacific Delta Amazon",
        "place_of_perform_county_na": "Tripoli",
        "place_of_perform_zip_last4": "2135",
        "place_of_performance_city": "Austin",
        "place_of_performance_congr": "-0-",
        "place_of_performance_forei": None,
        "place_of_performance_zip5": "40221",
        "total_funding_amount": 400,
        "ultimate_parent_legal_enti": "PARENT LEGAL ENTITY",
        "ultimate_parent_unique_ide": "123",
    }
    asst_trans_4 = {
        "pk": 5,
        "transaction": TransactionNormalized.objects.get(pk=5),
        "awardee_or_recipient_legal": "LEGAL ENTITY",
        "awardee_or_recipient_uniqu": "456",
        "awarding_office_name": "awarding_office",
        "cfda_number": "10.002",
        "cfda_title": "CFDA Title 2",
        "federal_action_obligation": 100,
        "funding_office_name": "funding_office",
        "legal_entity_address_line1": "123 main st",
        "legal_entity_address_line2": None,
        "legal_entity_address_line3": None,
        "legal_entity_city_name": "Charlotte",
        "legal_entity_congressional": "90",
        "legal_entity_country_code": "USA",
        "legal_entity_country_name": "UNITED STA1TES",
        "legal_entity_county_name": "BUNCOMBE",
        "legal_entity_state_code": "NC",
        "legal_entity_zip_last4": "5312",
        "legal_entity_zip5": "12204",
        "modified_at": "2000-01-02T00:00:00Z",
        "non_federal_funding_amount": 0,
        "officer_1_amount": 50000.00,
        "officer_1_name": "John Apple",
        "officer_2_amount": 4623.00,
        "officer_2_name": "Wally World",
        "place_of_perfor_state_code": "TX",
        "place_of_perform_country_c": "PDA",
        "place_of_perform_country_n": "Pacific Delta Amazon",
        "place_of_perform_county_na": "Tripoli",
        "place_of_perform_zip_last4": "2135",
        "place_of_performance_city": "Austin",
        "place_of_performance_congr": "-0-",
        "place_of_performance_forei": None,
        "place_of_performance_zip5": "40221",
        "total_funding_amount": 100,
        "ultimate_parent_legal_enti": "PARENT LEGAL ENTITY",
        "ultimate_parent_unique_ide": "123",
    }

    mommy.make("awards.TransactionFABS", **asst_trans_1)
    mommy.make("awards.TransactionFABS", **asst_trans_2)
    mommy.make("awards.TransactionFABS", **asst_trans_3)
    mommy.make("awards.TransactionFABS", **asst_trans_4)

    # Transaction FPDS
    cont_trans_1 = {
        "pk": 2,
        "transaction": TransactionNormalized.objects.get(pk=2),
        "awardee_or_recipient_legal": "LEGAL ENTITY",
        "awardee_or_recipient_uniqu": "456",
        "awarding_office_name": "awarding_office",
        "clinger_cohen_act_pla_desc": "NO",
        "commercial_item_acquisitio": "A",
        "commercial_item_test_desc": "NO",
        "consolidated_contract_desc": "NOT CONSOLIDATED",
        "construction_wage_rat_desc": "NO",
        "cost_or_pricing_data_desc": "NO",
        "dod_claimant_program_code": "C9E",
        "domestic_or_foreign_e_desc": "U.S. OWNED BUSINESS",
        "evaluated_preference_desc": "NO PREFERENCE USED",
        "extent_competed": "D",
        "fair_opportunity_limi_desc": None,
        "fed_biz_opps_description": "YES",
        "foreign_funding_desc": "NOT APPLICABLE",
        "funding_office_name": "funding_office",
        "idv_type_description": None,
        "information_technolog_desc": "NOT IT PRODUCTS OR SERVICES",
        "interagency_contract_desc": "NOT APPLICABLE",
        "labor_standards_descrip": "NO",
        "last_modified": "2001-02-03",
        "legal_entity_address_line1": "123 main st",
        "legal_entity_address_line2": None,
        "legal_entity_address_line3": None,
        "legal_entity_city_name": "Charlotte",
        "legal_entity_congressional": "90",
        "legal_entity_country_code": "USA",
        "legal_entity_country_name": "UNITED STA1TES",
        "legal_entity_county_name": "BUNCOMBE",
        "legal_entity_state_code": "NC",
        "legal_entity_zip5": "12204",
        "legal_entity_zip_last4": "5312",
        "major_program": None,
        "materials_supplies_descrip": "NO",
        "multi_year_contract_desc": "NO",
        "multiple_or_single_aw_desc": None,
        "naics": "111120",
        "naics_description": "PUMP AND PUMPING EQUIPMENT MANUFACTURING",
        "number_of_offers_received": None,
        "officer_1_amount": 10000.00,
        "officer_1_name": "Tom",
        "officer_2_amount": 1234.00,
        "officer_2_name": "Stan Burger",
        "other_than_full_and_o_desc": None,
        "place_of_perf_country_desc": "UNITED STA1TES",
        "place_of_perform_city_name": "Charlotte",
        "place_of_perform_country_c": "USA",
        "place_of_perform_county_na": "BUNCOMBE",
        "place_of_performance_congr": "90",
        "place_of_performance_state": "NC",
        "place_of_perform_zip_last4": "5312",
        "place_of_performance_zip5": "12204",
        "period_of_perf_potential_e": "2003-04-05",
        "price_evaluation_adjustmen": None,
        "product_or_service_co_desc": None,
        "product_or_service_code": "1005",
        "program_acronym": None,
        "program_system_or_equipmen": "000",
        "purchase_card_as_paym_desc": "NO",
        "referenced_idv_agency_iden": "9700",
        "referenced_idv_agency_desc": "whatever",
        "sea_transportation_desc": "NO",
        "small_business_competitive": False,
        "solicitation_identifier": None,
        "solicitation_procedures": "NP",
        "subcontracting_plan": "B",
        "type_of_contract_pric_desc": "FIRM FIXED PRICE",
        "type_of_idc_description": None,
        "type_set_aside_description": None,
        "ultimate_parent_legal_enti": "PARENT LEGAL ENTITY",
        "ultimate_parent_unique_ide": "123",
    }
    cont_trans_2 = {
        "pk": 6,
        "transaction": TransactionNormalized.objects.get(pk=6),
        "awardee_or_recipient_legal": "LEGAL ENTITY",
        "awardee_or_recipient_uniqu": "456",
        "awarding_office_name": "awarding_office",
        "clinger_cohen_act_pla_desc": "NO",
        "commercial_item_acquisitio": "A",
        "commercial_item_test_desc": "NO",
        "consolidated_contract_desc": "NOT CONSOLIDATED",
        "construction_wage_rat_desc": "NO",
        "cost_or_pricing_data_desc": "NO",
        "dod_claimant_program_code": "C9E",
        "domestic_or_foreign_e_desc": "U.S. OWNED BUSINESS",
        "evaluated_preference_desc": "NO PREFERENCE USED",
        "extent_competed": "D",
        "fair_opportunity_limi_desc": None,
        "fed_biz_opps_description": "YES",
        "foreign_funding_desc": "NOT APPLICABLE",
        "funding_office_name": "funding_office",
        "idv_type_description": None,
        "information_technolog_desc": "NOT IT PRODUCTS OR SERVICES",
        "interagency_contract_desc": "NOT APPLICABLE",
        "labor_standards_descrip": "NO",
        "last_modified": "2001-02-03",
        "legal_entity_address_line1": "123 main st",
        "legal_entity_address_line2": None,
        "legal_entity_address_line3": None,
        "legal_entity_city_name": "Charlotte",
        "legal_entity_congressional": "90",
        "legal_entity_country_code": "USA",
        "legal_entity_country_name": "UNITED STA1TES",
        "legal_entity_county_name": "BUNCOMBE",
        "legal_entity_state_code": "NC",
        "legal_entity_zip5": "12204",
        "legal_entity_zip_last4": "5312",
        "major_program": None,
        "materials_supplies_descrip": "NO",
        "multi_year_contract_desc": "NO",
        "multiple_or_single_aw_desc": None,
        "naics": "111120",
        "naics_description": "PUMP AND PUMPING EQUIPMENT MANUFACTURING",
        "number_of_offers_received": None,
        "officer_1_amount": 10000.00,
        "officer_1_name": "Tom",
        "officer_2_amount": 1234.00,
        "officer_2_name": "Stan Burger",
        "other_than_full_and_o_desc": None,
        "place_of_perf_country_desc": "UNITED STA1TES",
        "place_of_perform_city_name": "Charlotte",
        "place_of_perform_country_c": "USA",
        "place_of_perform_county_na": "BUNCOMBE",
        "place_of_performance_congr": "90",
        "place_of_performance_state": "NC",
        "place_of_perform_zip_last4": "5312",
        "place_of_performance_zip5": "12204",
        "period_of_perf_potential_e": "2003-04-05",
        "price_evaluation_adjustmen": None,
        "product_or_service_co_desc": None,
        "product_or_service_code": "A136",
        "program_acronym": None,
        "program_system_or_equipmen": "000",
        "purchase_card_as_paym_desc": "NO",
        "referenced_idv_agency_iden": "9700",
        "referenced_idv_agency_desc": "whatever",
        "sea_transportation_desc": "NO",
        "small_business_competitive": False,
        "solicitation_identifier": None,
        "solicitation_procedures": "NP",
        "subcontracting_plan": "B",
        "type_of_contract_pric_desc": "FIRM FIXED PRICE",
        "type_of_idc_description": None,
        "type_set_aside_description": None,
        "ultimate_parent_legal_enti": "PARENT LEGAL ENTITY",
        "ultimate_parent_unique_ide": "123",
    }
    cont_trans_3 = {
        "pk": 7,
        "transaction": TransactionNormalized.objects.get(pk=7),
        "awardee_or_recipient_legal": "LEGAL ENTITY",
        "awardee_or_recipient_uniqu": "456",
        "awarding_office_name": "awarding_office",
        "clinger_cohen_act_pla_desc": "NO",
        "commercial_item_acquisitio": "A",
        "commercial_item_test_desc": "NO",
        "consolidated_contract_desc": "NOT CONSOLIDATED",
        "construction_wage_rat_desc": "NO",
        "cost_or_pricing_data_desc": "NO",
        "dod_claimant_program_code": "C9E",
        "domestic_or_foreign_e_desc": "U.S. OWNED BUSINESS",
        "evaluated_preference_desc": "NO PREFERENCE USED",
        "extent_competed": "D",
        "fair_opportunity_limi_desc": None,
        "fed_biz_opps_description": "YES",
        "foreign_funding_desc": "NOT APPLICABLE",
        "funding_office_name": "funding_office",
        "idv_type_description": None,
        "information_technolog_desc": "NOT IT PRODUCTS OR SERVICES",
        "interagency_contract_desc": "NOT APPLICABLE",
        "labor_standards_descrip": "NO",
        "last_modified": "2001-02-03",
        "legal_entity_address_line1": "123 main st",
        "legal_entity_address_line2": None,
        "legal_entity_address_line3": None,
        "legal_entity_city_name": "Charlotte",
        "legal_entity_congressional": "90",
        "legal_entity_country_code": "USA",
        "legal_entity_country_name": "UNITED STA1TES",
        "legal_entity_county_name": "BUNCOMBE",
        "legal_entity_state_code": "NC",
        "legal_entity_zip5": "12204",
        "legal_entity_zip_last4": "5312",
        "major_program": None,
        "materials_supplies_descrip": "NO",
        "multi_year_contract_desc": "NO",
        "multiple_or_single_aw_desc": None,
        "naics": "111120",
        "naics_description": "PUMP AND PUMPING EQUIPMENT MANUFACTURING",
        "number_of_offers_received": None,
        "officer_1_amount": 10000.00,
        "officer_1_name": "Tom",
        "officer_2_amount": 1234.00,
        "officer_2_name": "Stan Burger",
        "other_than_full_and_o_desc": None,
        "place_of_perf_country_desc": "UNITED STA1TES",
        "place_of_perform_city_name": "Charlotte",
        "place_of_perform_country_c": "USA",
        "place_of_perform_county_na": "BUNCOMBE",
        "place_of_performance_congr": "90",
        "place_of_performance_state": "NC",
        "place_of_perform_zip_last4": "5312",
        "place_of_performance_zip5": "12204",
        "period_of_perf_potential_e": "2003-04-05",
        "price_evaluation_adjustmen": None,
        "product_or_service_co_desc": None,
        "product_or_service_code": "M123",
        "program_acronym": None,
        "program_system_or_equipmen": "000",
        "purchase_card_as_paym_desc": "NO",
        "referenced_idv_agency_iden": "9700",
        "referenced_idv_agency_desc": "whatever",
        "sea_transportation_desc": "NO",
        "small_business_competitive": False,
        "solicitation_identifier": None,
        "solicitation_procedures": "NP",
        "subcontracting_plan": "B",
        "type_of_contract_pric_desc": "FIRM FIXED PRICE",
        "type_of_idc_description": None,
        "type_set_aside_description": None,
        "ultimate_parent_legal_enti": "PARENT LEGAL ENTITY",
        "ultimate_parent_unique_ide": "123",
    }
    cont_trans_4 = {
        "pk": 8,
        "transaction": TransactionNormalized.objects.get(pk=8),
        "agency_id": "1000",
        "idv_type_description": None,
        "multiple_or_single_aw_desc": None,
        "piid": "AWARD7",
        "type_of_idc_description": None,
    }
    cont_trans_5 = {
        "pk": 9,
        "transaction": TransactionNormalized.objects.get(pk=9),
        "agency_id": "1000",
        "idv_type_description": "TYPE DESCRIPTION TRANS 9",
        "multiple_or_single_aw_desc": "AW DESCRIPTION TRANS 9",
        "piid": "AWARD8",
        "type_of_idc_description": "IDC DESCRIPTION TRANS 9",
    }
    cont_trans_6 = {
        "pk": 10,
        "transaction": TransactionNormalized.objects.get(pk=10),
        "agency_id": "1000",
        "idv_type_description": "TYPE DESCRIPTION TRANS 10",
        "multiple_or_single_aw_desc": "AW DESCRIPTION TRANS 10",
        "piid": "AWARD9",
        "type_of_idc_description": "IDC DESCRIPTION TRANS 10",
    }
    cont_trans_7 = {
        "pk": 11,
        "transaction": TransactionNormalized.objects.get(pk=11),
        "agency_id": "2000",
        "piid": "AWARD10",
    }

    mommy.make("awards.TransactionFPDS", **cont_trans_1)
    mommy.make("awards.TransactionFPDS", **cont_trans_2)
    mommy.make("awards.TransactionFPDS", **cont_trans_3)
    mommy.make("awards.TransactionFPDS", **cont_trans_4)
    mommy.make("awards.TransactionFPDS", **cont_trans_5)
    mommy.make("awards.TransactionFPDS", **cont_trans_6)
    mommy.make("awards.TransactionFPDS", **cont_trans_7)

    # Awards
    award_1 = {
        "pk": 1,
        "awarding_agency": Agency.objects.get(pk=1),
        "funding_agency": Agency.objects.get(pk=1),
        "latest_transaction": TransactionNormalized.objects.get(pk=1),
        "place_of_performance": Location.objects.get(pk=1),
        "recipient": LegalEntity.objects.get(pk=1),
        "category": "grant",
        "date_signed": "2005-04-03",
        "description": "lorem ipsum",
        "generated_unique_award_id": "ASST_AGG_1830212.0481163_3620",
        "officer_1_amount": 50000.00,
        "officer_1_name": "John Apple",
        "officer_2_amount": 4623.00,
        "officer_2_name": "Wally World",
        "period_of_performance_current_end_date": "2005-02-04",
        "period_of_performance_start_date": "2004-02-04",
        "subaward_count": 10,
        "total_subaward_amount": 12345.00,
        "type": "11",
        "type_description": "OTHER FINANCIAL ASSISTA1NCE",
        "uri": 1234,
    }
    award_2 = {
        "pk": 2,
        "awarding_agency": Agency.objects.get(pk=1),
        "funding_agency": Agency.objects.get(pk=1),
        "latest_transaction": TransactionNormalized.objects.get(pk=2),
        "place_of_performance": Location.objects.get(pk=1),
        "recipient": LegalEntity.objects.get(pk=1),
        "base_and_all_options_value": 2000,
        "category": "contract",
        "date_signed": "2004-03-02",
        "description": "lorem ipsum",
        "fpds_parent_agency_id": "9700",
        "generated_unique_award_id": "CONT_AWD_03VD_9700_SPM30012D3486_9700",
        "officer_1_amount": 10000.00,
        "officer_1_name": "Tom",
        "officer_2_amount": 1234.00,
        "officer_2_name": "Stan Burger",
        "parent_award_piid": "1234",
        "period_of_performance_current_end_date": "2005-02-04",
        "period_of_performance_start_date": "2004-02-04",
        "piid": "5678",
        "subaward_count": 10,
        "total_obligation": 1000,
        "total_subaward_amount": 12345.00,
        "type": "A",
        "type_description": "DEFINITIVE CONTRACT",
    }
    award_3 = {
        "pk": 3,
        "awarding_agency": Agency.objects.get(pk=1),
        "funding_agency": Agency.objects.get(pk=1),
        "latest_transaction": TransactionNormalized.objects.get(pk=3),
        "place_of_performance": Location.objects.get(pk=1),
        "recipient": LegalEntity.objects.get(pk=1),
        "base_and_all_options_value": 600,
        "category": "grant",
        "date_signed": "2004-03-02",
        "description": "lorem ipsum",
        "generated_unique_award_id": "",
        "parent_award_piid": "0001",
        "period_of_performance_current_end_date": "2005-02-04",
        "period_of_performance_start_date": "2004-02-04",
        "piid": "0001",
        "subaward_count": 0,
        "total_obligation": 600,
        "total_subaward_amount": 0,
        "type": "03",
        "type_description": "FORMULA GRANT (A)",
    }
    award_4 = {
        "pk": 4,
        "awarding_agency": Agency.objects.get(pk=1),
        "funding_agency": Agency.objects.get(pk=1),
        "latest_transaction": TransactionNormalized.objects.get(pk=3),
        "place_of_performance": Location.objects.get(pk=1),
        "recipient": LegalEntity.objects.get(pk=1),
        "base_and_all_options_value": 600,
        "category": "idv",
        "date_signed": "2004-03-02",
        "description": "lorem ipsum",
        "generated_unique_award_id": "",
        "parent_award_piid": None,
        "period_of_performance_current_end_date": "2005-02-04",
        "period_of_performance_start_date": "2004-02-04",
        "piid": "1234",
        "subaward_count": 0,
        "total_obligation": 600,
        "total_subaward_amount": 0,
        "type": "IDV_B",
        "type_description": "INDEFINITE DELIVERY CONTRACT",
    }
    award_5 = {
        "pk": 5,
        "awarding_agency": Agency.objects.get(pk=1),
        "funding_agency": Agency.objects.get(pk=1),
        "recipient": LegalEntity.objects.get(pk=1),
        "place_of_performance": Location.objects.get(pk=1),
        "latest_transaction": TransactionNormalized.objects.get(pk=6),
        "base_and_all_options_value": 2000,
        "category": "contract",
        "date_signed": "2004-03-02",
        "description": "lorem ipsum",
        "fpds_parent_agency_id": "9700",
        "generated_unique_award_id": "CONT_AWD_WHATEVER",
        "officer_1_amount": 10000.00,
        "officer_1_name": "Tom",
        "officer_2_amount": 1234.00,
        "officer_2_name": "Stan Burger",
        "parent_award_piid": "1234",
        "period_of_performance_current_end_date": "2005-02-04",
        "period_of_performance_start_date": "2004-02-04",
        "piid": "5678",
        "subaward_count": 10,
        "total_obligation": 1000,
        "total_subaward_amount": 12345.00,
        "type": "A",
        "type_description": "DEFINITIVE CONTRACT",
    }
    award_6 = {
        "pk": 6,
        "awarding_agency": Agency.objects.get(pk=1),
        "funding_agency": Agency.objects.get(pk=1),
        "latest_transaction": TransactionNormalized.objects.get(pk=7),
        "place_of_performance": Location.objects.get(pk=1),
        "recipient": LegalEntity.objects.get(pk=1),
        "base_and_all_options_value": 2000,
        "category": "contract",
        "date_signed": "2004-03-02",
        "description": "lorem ipsum",
        "fpds_parent_agency_id": "9700",
        "generated_unique_award_id": "CONT_AWD_WHATEVER2",
        "officer_1_amount": 10000.00,
        "officer_1_name": "Tom",
        "officer_2_amount": 1234.00,
        "officer_2_name": "Stan Burger",
        "parent_award_piid": "1234",
        "period_of_performance_current_end_date": "2005-02-04",
        "period_of_performance_start_date": "2004-02-04",
        "piid": "5678",
        "subaward_count": 10,
        "total_obligation": 1000,
        "total_subaward_amount": 12345.00,
        "type": "A",
        "type_description": "DEFINITIVE CONTRACT",
    }
    award_7 = {
        "pk": 7,
        "latest_transaction": TransactionNormalized.objects.get(pk=8),
        "category": "contract",
        "fpds_parent_agency_id": 1000,
        "generated_unique_award_id": "CONT_AWD_AWARD7_1000_AWARD8_1000",
        "parent_award_piid": "AWARD8",
        "piid": "AWARD7",
        "type": "A",
    }
    award_8 = {
        "pk": 8,
        "latest_transaction": TransactionNormalized.objects.get(pk=9),
        "category": "idv",
        "fpds_parent_agency_id": 1000,
        "generated_unique_award_id": "CONT_IDV_AWARD8_1000",
        "parent_award_piid": "AWARD9",
        "piid": "AWARD8",
        "type": "IDV_A",
    }
    award_9 = {
        "pk": 9,
        "latest_transaction": TransactionNormalized.objects.get(pk=10),
        "category": "idv",
        "fpds_parent_agency_id": None,
        "generated_unique_award_id": "CONT_IDV_AWARD9_1000",
        "parent_award_piid": None,
        "piid": "AWARD9",
        "type": "IDV_A",
    }
    award_10 = {
        "pk": 10,
        "latest_transaction": TransactionNormalized.objects.get(pk=11),
        "category": "contract",
        "fpds_parent_agency_id": None,
        "generated_unique_award_id": "CONT_AWD_AWARD10_2000",
        "parent_award_piid": None,
        "piid": "AWARD10",
        "type": "A",
    }

    mommy.make("awards.Award", **award_1)
    mommy.make("awards.Award", **award_2)
    mommy.make("awards.Award", **award_3)
    mommy.make("awards.Award", **award_4)
    mommy.make("awards.Award", **award_5)
    mommy.make("awards.Award", **award_6)
    mommy.make("awards.Award", **award_7)
    mommy.make("awards.Award", **award_8)
    mommy.make("awards.Award", **award_9)
    mommy.make("awards.Award", **award_10)

    # Parent Award
    parent_award_1 = {
        "award_id": 4,
        "direct_base_and_all_options_value": 12,
        "direct_base_exercised_options_val": 0,
        "direct_contract_count": 1,
        "direct_idv_count": 0,
        "direct_total_obligation": 4500,
        "generated_unique_award_id": "CONT_IDV_1234_9700",
        "rollup_base_and_all_options_value": 12,
        "rollup_base_exercised_options_val": 0,
        "rollup_contract_count": 1,
        "rollup_idv_count": 0,
        "rollup_total_obligation": 4500,
        "parent_award_id": None,
    }
    parent_award_2 = {"award_id": 8, "generated_unique_award_id": "CONT_IDV_AWARD8_1000", "parent_award_id": 9}
    parent_award_3 = {"award_id": 9, "generated_unique_award_id": "CONT_IDV_AWARD9_1000", "parent_award_id": None}

    mommy.make("awards.ParentAward", **parent_award_1)
    mommy.make("awards.ParentAward", **parent_award_2)
    mommy.make("awards.ParentAward", **parent_award_3)


@pytest.fixture
def update_awards(db):
    mommy.make("awards.Award", pk=11)
    mommy.make("awards.Award", pk=12)


def test_award_last_updated_endpoint(client, update_awards):
    """Test the awards endpoint."""
    resp = client.get("/api/v2/awards/last_updated/")
    assert resp.status_code == status.HTTP_200_OK
    assert resp.data["last_updated"] == datetime.datetime.now().strftime("%m/%d/%Y")


def test_award_endpoint_generated_id(client, awards_and_transactions):

    resp = client.get("/api/v2/awards/ASST_AGG_1830212.0481163_3620/")
    assert resp.status_code == status.HTTP_200_OK
    assert json.loads(resp.content.decode("utf-8")) == expected_response_asst

    resp = client.get("/api/v2/awards/CONT_AWD_03VD_9700_SPM30012D3486_9700/")
    assert resp.status_code == status.HTTP_200_OK
    assert json.loads(resp.content.decode("utf-8")) == expected_response_cont

    resp = client.get("/api/v2/awards/1/")
    assert resp.status_code == status.HTTP_200_OK
    assert json.loads(resp.content.decode("utf-8")) == expected_response_asst

    resp = client.get("/api/v2/awards/2/")
    assert resp.status_code == status.HTTP_200_OK
    assert json.loads(resp.content.decode("utf-8")) == expected_response_cont


def test_award_endpoint_parent_award(client, awards_and_transactions):
    # Test contract award with parent
    resp = client.get("/api/v2/awards/7/")
    assert resp.status_code == status.HTTP_200_OK
    assert json.loads(resp.content.decode("utf-8"))["parent_award"] == expected_contract_award_parent

    # Test contract award without parent
    resp = client.get("/api/v2/awards/10/")
    assert resp.status_code == status.HTTP_200_OK
    assert json.loads(resp.content.decode("utf-8"))["parent_award"] is None

    # Test idv award with parent
    resp = client.get("/api/v2/awards/8/")
    assert resp.status_code == status.HTTP_200_OK
    assert json.loads(resp.content.decode("utf-8"))["parent_award"] == expected_idv_award_parent

    # Test idv award without parent
    resp = client.get("/api/v2/awards/9/")
    assert resp.status_code == status.HTTP_200_OK
    assert json.loads(resp.content.decode("utf-8"))["parent_award"] is None


def test_award_mulitple_cfdas(client, awards_and_transactions):

    resp = client.get("/api/v2/awards/3/")
    assert resp.status_code == status.HTTP_200_OK
    assert json.loads(resp.content.decode("utf-8"))["cfda_info"] == [
        {
            "applicant_eligibility": None,
            "beneficiary_eligibility": None,
            "cfda_objectives": "objectives",
            "cfda_number": "10.002",
            "cfda_title": "CFDA Title 2",
            "federal_action_obligation_amount": 500.0,
            "non_federal_funding_amount": 0.0,
            "total_funding_amount": 500.0,
            "cfda_federal_agency": "Agency 2",
            "cfda_website": "www.website.biz",
            "sam_website": "www.website.com",
            "cfda_obligations": "whatever",
            "cfda_popular_name": "Popular",
        },
        {
            "applicant_eligibility": "Hello. I am an applicant eligibility statement.",
            "beneficiary_eligibility": "Hello. I am a beneficiary eligibility statement.",
            "cfda_objectives": "objectives",
            "cfda_number": "10.001",
            "cfda_title": "CFDA Title",
            "federal_action_obligation_amount": 100.0,
            "non_federal_funding_amount": 0.0,
            "total_funding_amount": 100.0,
            "cfda_federal_agency": "Agency 1",
            "cfda_website": "www.website.biz",
            "sam_website": "www.website.com",
            "cfda_obligations": "whatever",
            "cfda_popular_name": "Popular",
        },
    ]


def test_award_psc_hierarchy_types(client, awards_and_transactions):
    resp = client.get("/api/v2/awards/5/")
    assert resp.status_code == status.HTTP_200_OK
    assert json.loads(resp.content.decode("utf-8"))["psc_hierarchy"] == {
        "toptier_code": {"description": "R&D", "code": "A"},
        "midtier_code": {"description": "R&D - Steak Sauce", "code": "A1"},
        "subtier_code": {"description": "R&D - Brand specific steak condiments", "code": "A13"},
        "base_code": {"description": "R&D - Very specific steak research", "code": "A136"},
    }

    resp = client.get("/api/v2/awards/6/")
    assert resp.status_code == status.HTTP_200_OK
    assert json.loads(resp.content.decode("utf-8"))["psc_hierarchy"] == {
        "toptier_code": {"description": "Something", "code": "M"},
        "midtier_code": {"description": "Something More Specific", "code": "M1"},
        "subtier_code": {},
        "base_code": {"description": "Something Most Specific", "code": "M123"},
    }


expected_response_asst = {
    "id": 1,
    "type": "11",
    "category": "grant",
    "type_description": "OTHER FINANCIAL ASSISTA1NCE",
    "uri": "1234",
    "fain": None,
    "generated_unique_award_id": "ASST_AGG_1830212.0481163_3620",
    "description": "lorem ipsum",
    "cfda_info": [
        {
            "applicant_eligibility": None,
            "beneficiary_eligibility": None,
            "cfda_objectives": None,
            "cfda_number": "12.340",
            "cfda_title": None,
            "federal_action_obligation_amount": 0.0,
            "non_federal_funding_amount": 0.0,
            "total_funding_amount": 0.0,
            "cfda_federal_agency": None,
            "cfda_website": None,
            "sam_website": None,
            "cfda_obligations": None,
            "cfda_popular_name": None,
        }
    ],
    "base_and_all_options": None,
    "base_exercised_options": None,
    "non_federal_funding": None,
    "total_funding": None,
    "total_loan_value": None,
    "total_obligation": None,
    "total_subsidy_cost": None,
    "transaction_obligated_amount": None,
    "awarding_agency": {
        "id": 1,
        "toptier_agency": {"name": "TOPTIER AGENCY 1", "abbreviation": "TA1", "code": "ABC"},
        "subtier_agency": {"name": "SUBTIER AGENCY 1", "abbreviation": "SA1", "code": "DEF"},
        "office_agency_name": "awarding_office",
    },
    "funding_agency": {
        "id": 1,
        "toptier_agency": {"name": "TOPTIER AGENCY 1", "abbreviation": "TA1", "code": "ABC"},
        "subtier_agency": {"name": "SUBTIER AGENCY 1", "abbreviation": "SA1", "code": "DEF"},
        "office_agency_name": "funding_office",
    },
    "recipient": {
        "recipient_hash": "f989e299-1f50-2600-f2f7-b6a45d11f367-C",
        "recipient_name": "LEGAL ENTITY",
        "recipient_unique_id": "456",
        "parent_recipient_hash": "8ec6b128-58cf-3ee5-80bb-e749381dfcdc-P",
        "parent_recipient_name": "PARENT LEGAL ENTITY",
        "parent_recipient_unique_id": "123",
        "business_categories": ["Small Business"],
        "location": {
            "address_line1": "123 main st",
            "address_line2": None,
            "address_line3": None,
            "foreign_province": None,
            "city_name": "Charlotte",
            "county_name": "BUNCOMBE",
            "state_code": "NC",
            "zip5": "12204",
            "zip4": "5312",
            "foreign_postal_code": None,
            "country_name": "UNITED STA1TES",
            "location_country_code": "USA",
            "congressional_code": "90",
        },
    },
    "subaward_count": 10,
    "total_subaward_amount": 12345.0,
    "executive_details": {
        "officers": [
            {"name": "John Apple", "amount": 50000.00},
            {"name": "Wally World", "amount": 4623.00},
            {"name": None, "amount": None},
            {"name": None, "amount": None},
            {"name": None, "amount": None},
        ]
    },
    "period_of_performance": {"start_date": "2004-02-04", "end_date": "2005-02-04", "last_modified_date": "2000-01-02"},
    "place_of_performance": {
        "address_line1": None,
        "address_line2": None,
        "address_line3": None,
        "foreign_province": None,
        "city_name": "Austin",
        "county_name": "Tripoli",
        "state_code": "TX",
        "state_name": "Texas",
        "zip5": "40221",
        "zip4": "2135",
        "foreign_postal_code": None,
        "country_name": "Pacific Delta Amazon",
        "location_country_code": "PDA",
        "congressional_code": "-0-",
    },
    "date_signed": "2005-04-03",
}


expected_response_cont = {
    "id": 2,
    "generated_unique_award_id": "CONT_AWD_03VD_9700_SPM30012D3486_9700",
    "type": "A",
    "category": "contract",
    "type_description": "DEFINITIVE CONTRACT",
    "piid": "5678",
    "description": "lorem ipsum",
    "awarding_agency": {
        "id": 1,
        "toptier_agency": {"name": "TOPTIER AGENCY 1", "abbreviation": "TA1", "code": "ABC"},
        "subtier_agency": {"name": "SUBTIER AGENCY 1", "abbreviation": "SA1", "code": "DEF"},
        "office_agency_name": "awarding_office",
    },
    "funding_agency": {
        "id": 1,
        "toptier_agency": {"name": "TOPTIER AGENCY 1", "abbreviation": "TA1", "code": "ABC"},
        "subtier_agency": {"name": "SUBTIER AGENCY 1", "abbreviation": "SA1", "code": "DEF"},
        "office_agency_name": "funding_office",
    },
    "recipient": {
        "recipient_hash": "f989e299-1f50-2600-f2f7-b6a45d11f367-C",
        "recipient_name": "LEGAL ENTITY",
        "recipient_unique_id": "456",
        "parent_recipient_hash": "8ec6b128-58cf-3ee5-80bb-e749381dfcdc-P",
        "parent_recipient_name": "PARENT LEGAL ENTITY",
        "parent_recipient_unique_id": "123",
        "business_categories": ["Small Business"],
        "location": {
            "address_line1": "123 main st",
            "address_line2": None,
            "address_line3": None,
            "foreign_province": None,
            "city_name": "Charlotte",
            "county_name": "BUNCOMBE",
            "state_code": "NC",
            "zip5": "12204",
            "zip4": "5312",
            "foreign_postal_code": None,
            "country_name": "UNITED STA1TES",
            "location_country_code": "USA",
            "congressional_code": "90",
        },
    },
    "total_obligation": 1000.0,
    "base_and_all_options": 2000.0,
    "base_exercised_options": None,
    "period_of_performance": {
        "start_date": "2004-02-04",
        "end_date": "2005-02-04",
        "last_modified_date": "2001-02-03",
        "potential_end_date": "2003-04-05",
    },
    "place_of_performance": {
        "address_line1": None,
        "address_line2": None,
        "address_line3": None,
        "foreign_province": None,
        "city_name": "Charlotte",
        "county_name": "BUNCOMBE",
        "state_code": "NC",
        "state_name": "North Carolina",
        "zip5": "12204",
        "zip4": "5312",
        "foreign_postal_code": None,
        "country_name": "UNITED STA1TES",
        "location_country_code": "USA",
        "congressional_code": "90",
    },
    "latest_transaction_contract_data": {
        "clinger_cohen_act_planning": None,
        "clinger_cohen_act_planning_description": "NO",
        "commercial_item_acquisition": "A",
        "commercial_item_acquisition_description": None,
        "commercial_item_test_program": None,
        "commercial_item_test_program_description": "NO",
        "consolidated_contract": None,
        "consolidated_contract_description": "NOT CONSOLIDATED",
        "construction_wage_rate": None,
        "construction_wage_rate_description": "NO",
        "cost_or_pricing_data": None,
        "cost_or_pricing_data_description": "NO",
        "dod_claimant_program": "C9E",
        "dod_claimant_program_description": None,
        "domestic_or_foreign_entity": None,
        "domestic_or_foreign_entity_description": "U.S. OWNED BUSINESS",
        "evaluated_preference": None,
        "evaluated_preference_description": "NO PREFERENCE USED",
        "extent_competed": "D",
        "extent_competed_description": None,
        "fair_opportunity_limited": None,
        "fair_opportunity_limited_description": None,
        "fed_biz_opps": None,
        "fed_biz_opps_description": "YES",
        "foreign_funding": None,
        "foreign_funding_description": "NOT APPLICABLE",
        "idv_type_description": None,
        "interagency_contracting_authority": None,
        "interagency_contracting_authority_description": "NOT APPLICABLE",
        "labor_standards": None,
        "labor_standards_description": "NO",
        "major_program": None,
        "materials_supplies": None,
        "materials_supplies_description": "NO",
        "multi_year_contract": None,
        "multi_year_contract_description": "NO",
        "multiple_or_single_award_description": None,
        "naics": "111120",
        "naics_description": "PUMP AND PUMPING EQUIPMENT MANUFACTURING",
        "number_of_offers_received": None,
        "other_than_full_and_open": None,
        "other_than_full_and_open_description": None,
        "price_evaluation_adjustment": None,
        "dod_acquisition_program": "000",
        "dod_acquisition_program_description": None,
        "information_technology_commercial_item_category": None,
        "information_technology_commercial_item_category_description": "NOT IT PRODUCTS OR SERVICES",
        "product_or_service_code": "1005",
        "product_or_service_description": None,
        "program_acronym": None,
        "purchase_card_as_payment_method": None,
        "purchase_card_as_payment_method_description": "NO",
        "referenced_idv_agency_iden": "9700",
        "referenced_idv_agency_desc": "whatever",
        "sea_transportation": None,
        "sea_transportation_description": "NO",
        "small_business_competitive": False,
        "solicitation_identifier": None,
        "solicitation_procedures": "NP",
        "solicitation_procedures_description": None,
        "subcontracting_plan": "B",
        "subcontracting_plan_description": None,
        "type_of_contract_pricing": None,
        "type_of_contract_pricing_description": "FIRM FIXED PRICE",
        "type_of_idc_description": None,
        "type_set_aside": None,
        "type_set_aside_description": None,
    },
    "subaward_count": 10,
    "total_subaward_amount": 12345.0,
    "executive_details": {
        "officers": [
            {"name": "Tom", "amount": 10000.00},
            {"name": "Stan Burger", "amount": 1234.00},
            {"name": None, "amount": None},
            {"name": None, "amount": None},
            {"name": None, "amount": None},
        ]
    },
    "date_signed": "2004-03-02",
    "naics_hierarchy": {
        "toptier_code": {"description": "Agriculture", "code": "11"},
        "midtier_code": {"description": "Soybean & Oilseed Agriculture", "code": "1111"},
        "base_code": {"description": "Soybean Harvesting", "code": "111120"},
    },
    "psc_hierarchy": {
        "toptier_code": {},
        "midtier_code": {"description": "Whatever", "code": "10"},
        "subtier_code": {},
        "base_code": {"description": "More specific whatever", "code": "1005"},
    },
    "parent_award": {
        "agency_id": None,
        "agency_name": None,
        "award_id": 4,
        "generated_unique_award_id": "CONT_IDV_1234_9700",
        "idv_type_description": None,
        "multiple_or_single_aw_desc": None,
        "piid": None,
        "type_of_idc_description": None,
    },
}

expected_contract_award_parent = {
    "agency_id": "1000",
    "agency_name": "SUBTIER AGENCY 2",
    "award_id": 8,
    "generated_unique_award_id": "CONT_IDV_AWARD8_1000",
    "idv_type_description": "TYPE DESCRIPTION TRANS 9",
    "multiple_or_single_aw_desc": "AW DESCRIPTION TRANS 9",
    "piid": "AWARD8",
    "type_of_idc_description": "IDC DESCRIPTION TRANS 9",
}

expected_idv_award_parent = {
    "agency_id": "1000",
    "agency_name": "SUBTIER AGENCY 2",
    "award_id": 9,
    "generated_unique_award_id": "CONT_IDV_AWARD9_1000",
    "idv_type_description": "TYPE DESCRIPTION TRANS 10",
    "multiple_or_single_aw_desc": "AW DESCRIPTION TRANS 10",
    "piid": "AWARD9",
    "type_of_idc_description": "IDC DESCRIPTION TRANS 10",
}<|MERGE_RESOLUTION|>--- conflicted
+++ resolved
@@ -71,6 +71,8 @@
     mommy.make("references.Cfda", program_number=12.340)
     mommy.make(
         "references.Cfda",
+        applicant_eligibility="Hello. I am an applicant eligibility statement.",
+        beneficiary_eligibility="Hello. I am a beneficiary eligibility statement.",
         federal_agency="Agency 1",
         objectives="objectives",
         obligations="whatever",
@@ -79,12 +81,6 @@
         program_title="CFDA Title",
         url="www.website.com",
         website_address="www.website.biz",
-<<<<<<< HEAD
-=======
-        federal_agency="Agency 1",
-        applicant_eligibility="Hello. I am an applicant eligibility statement.",
-        beneficiary_eligibility="Hello. I am a beneficiary eligibility statement.",
->>>>>>> a3079d28
     )
     mommy.make(
         "references.Cfda",
