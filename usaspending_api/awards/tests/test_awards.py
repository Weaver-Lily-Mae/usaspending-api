import pytest
import json
from datetime import date

from model_mommy import mommy
from rest_framework import status

from usaspending_api.awards.models import Award
from usaspending_api.references.models import Agency, ToptierAgency, SubtierAgency


@pytest.mark.django_db
def test_award_endpoint(client):
    """Test the awards endpoint."""

    resp = client.get('/api/v1/awards/')
    assert resp.status_code == status.HTTP_200_OK
    assert len(resp.data) > 1

    assert client.post(
        '/api/v1/awards/?page=1&limit=10',
        content_type='application/json').status_code == status.HTTP_200_OK

    assert client.post(
        '/api/v1/awards/?page=1&limit=10',
        content_type='application/json',
        data=json.dumps({
            "filters": [{
                "field": "funding_agency__toptier_agency__fpds_code",
                "operation": "equals",
                "value": "0300"
            }]
        })).status_code == status.HTTP_200_OK

    assert client.post(
        '/api/v1/awards/?page=1&limit=10',
        content_type='application/json',
        data=json.dumps({
            "filters": [{
                "combine_method": "OR",
                "filters": [{
                    "field": "funding_agency__toptier_agency__fpds_code",
                    "operation": "equals",
                    "value": "0300"
                }, {
                    "field": "awarding_agency__toptier_agency__fpds_code",
                    "operation": "equals",
                    "value": "0300"
                }]
            }]
        })).status_code == status.HTTP_200_OK

    assert client.post(
        '/api/v1/awards/?page=1&limit=10',
        content_type='application/json',
        data=json.dumps({
            "filters": [{
                "field": "funding_agency__toptier_agency__fpds_code",
                "operation": "ff",
                "value": "0300"
            }]
        })).status_code == status.HTTP_400_BAD_REQUEST


@pytest.mark.django_db
def test_null_awards():
    """Test the award.nonempty command."""
    mommy.make('awards.Award', total_obligation="2000", _quantity=2)
    mommy.make(
        'awards.Award',
        type="U",
        total_obligation=None,
        date_signed=None,
        recipient=None)

    assert Award.objects.count() == 3
    assert Award.nonempty.count() == 2


@pytest.fixture
def awards_data(db):
    mommy.make(
        'awards.Award',
        piid='zzz',
        fain='abc123',
        type='B',
        total_obligation=1000)
    mommy.make(
        'awards.Award',
        piid='###',
        fain='ABC789',
        type='B',
        total_obligation=1000)
    mommy.make('awards.Award', fain='XYZ789', type='C', total_obligation=1000)


def test_award_total_grouped(client, awards_data):
    """Test award total endpoint with a group parameter."""

    resp = client.post(
        '/api/v1/awards/total/',
        content_type='application/json',
        data=json.dumps({
            'field': 'total_obligation',
            'group': 'type',
            'aggregate': 'sum'
        }))
    assert resp.status_code == status.HTTP_200_OK
    results = resp.data['results']
    # our data has two different type codes, we should get two summarized items back
    assert len(results) == 2
    # check total
    for result in resp.data['results']:
        if result['item'] == 'B':
            assert float(result['aggregate']) == 2000
        else:
            assert float(result['aggregate']) == 1000


@pytest.mark.django_db
def test_award_date_signed_fy(client):
    """Test date_signed__fy present and working properly"""

    mommy.make('awards.Award', type='B', date_signed=date(2012, 3, 1))
    mommy.make('awards.Award', type='B', date_signed=date(2012, 11, 1))
    mommy.make('awards.Award', type='C', date_signed=date(2013, 3, 1))
    mommy.make('awards.Award', type='C')

    resp = client.post(
        '/api/v1/awards/?date_signed__fy__gt=2012',
        content_type='application/json')
    results = resp.data['results']
    assert len(results) == 2
    # check total
    for result in resp.data['results']:
        assert 'date_signed__fy' in result
        assert int(result['date_signed__fy']) > 2012


@pytest.mark.django_db
def test_manual_hash_eq_fain():
    """test that records with equal FAIN hash as equal"""
    m1 = mommy.make('awards.award', fain='ABC', piid=None, uri=None, _fill_optional=True)
    m2 = mommy.make('awards.award', fain='ABC', piid=None, uri=None, _fill_optional=True)
    assert m1.manual_hash() == m2.manual_hash()


@pytest.mark.django_db
def test_award_hash_ineq_fain():
    """test that records with unequal FAIN hash as unequal"""
    m1 = mommy.make('awards.award', fain='ABC', piid=None, uri=None, _fill_optional=True)
    m2 = mommy.make('awards.award', fain='XYZ', piid=None, uri=None, _fill_optional=True)
    assert m1.manual_hash() != m2.manual_hash()


@pytest.mark.django_db
def test_transaction_changes_logged():
    "test that changes to a transaction are logged in the history file"
    t1 = mommy.make('awards.transactionnormalized', description='bought some stuff', _fill_optional=True,)
    assert t1.history.count() == 1
    t1.description = 'Procured mission-critical resources'
    t1.save()
    assert t1.history.count() == 2
    assert t1.history.filter(description='bought some stuff').count() == 1
    assert t1.history.filter(description='this never happened').count() == 0

<<<<<<< HEAD
    tc1 = mommy.make('awards.transactionfpds', transaction=t1, current_total_value_award=1000.00)
=======
    tc1 = mommy.make('awards.transactioncontract', transaction=t1, base_exercised_options_val=1000.00)
>>>>>>> 115d054e
    assert tc1.history.count() == 1
    tc1.base_exercised_options_val = 2000.00
    tc1.save()
    assert tc1.history.count() == 2
    tc1.history.filter(base_exercised_options_val=1000.00).count() == 1

    t2 = mommy.make('awards.transactionnormalized', description='doled out some dough', _fill_optional=True,)
    ta2 = mommy.make('awards.transactionfabs', transaction=t2, total_funding_amount=100.00)
    assert ta2.history.count() == 1
    ta2.total_funding_amount = 300.00
    ta2.save()
    assert ta2.history.count() == 2
    ta2.history.filter(total_funding_amount=300.00).count() == 1


@pytest.mark.django_db
def test_get_or_create_summary_award():
    """Test award record lookup."""
    sta1 = mommy.make(SubtierAgency, subtier_code='1234', name='Bureau of Effective Unit Tests')
    sta2 = mommy.make(SubtierAgency, subtier_code='5678', name='Bureau of Breaky Unit Tests')
    sta3 = mommy.make(SubtierAgency, subtier_code='0509', name='Bureau of Testing Bureaucracy')
    tta1 = mommy.make(ToptierAgency, cgac_code='020', name='Department of Unit Tests')
    tta2 = mommy.make(ToptierAgency, cgac_code='089', name='Department of Integrated Tests')

    a1 = mommy.make(Agency, id=1, toptier_agency=tta1, subtier_agency=sta1)
    a2 = mommy.make(Agency, id=2, toptier_agency=tta1)
    a3 = mommy.make(Agency, id=3, toptier_agency=tta1, subtier_agency=sta2)
    a4 = mommy.make(Agency, id=4, toptier_agency=tta2, subtier_agency=sta3)

    # match on awarding agency and piid
    m1 = mommy.make('awards.award', piid='DUT123', awarding_agency=a1)
    t1 = Award.get_or_create_summary_award(piid='DUT123', awarding_agency=a1)[1]
    assert t1 == m1

    # match on awarding agency and piid + parent award
    pa1 = mommy.make('awards.award', piid='IDVDUT456')
    m2 = mommy.make('awards.award', piid='DUT456', parent_award=pa1, awarding_agency=a1)
    t2 = Award.get_or_create_summary_award(piid='DUT456', parent_award_id='IDVDUT456', awarding_agency=a1)[1]
    assert t2 == m2

    # match on awarding agency and fain
    m3 = mommy.make('awards.award', fain='DUT789', awarding_agency=a1)
    t3 = Award.get_or_create_summary_award(fain='DUT789', awarding_agency=a1)[1]
    assert t3 == m3

    # match on awarding agency and fain + uri (fain takes precedence, same uri)
    m4 = mommy.make('awards.award', fain='DUT987', uri='123-abc-456', awarding_agency=a1)
    t4 = Award.get_or_create_summary_award(fain='DUT987', uri='123-abc-456', awarding_agency=a1)[1]
    assert t4 == m4

    # fain + uri are unique on their own
    m5 = mommy.make('awards.award', fain='DUT123456', uri='123-abc-456', awarding_agency=a1)
    t5 = Award.get_or_create_summary_award(fain='DUT123456', uri='123-abc-456-a-different-uri', awarding_agency=a1)[1]
    assert t5 != m5

    # match on awarding agency + uri
    m6 = mommy.make('awards.award', uri='abc-123-def', awarding_agency=a1)
    t6 = Award.get_or_create_summary_award(uri='abc-123-def', awarding_agency=a1)[1]
    assert t6 == m6

    # match on awarding toptier agency only
    m7 = mommy.make('awards.award', uri='kkk-bbb-jjj', awarding_agency=a2)
    t7 = Award.get_or_create_summary_award(uri='kkk-bbb-jjj', awarding_agency=a2)[1]
    assert m7 == t7

    # match on no awarding agency, uri
    m8 = mommy.make('awards.award', uri='mmm-fff-ddd')
    t8 = Award.get_or_create_summary_award(uri='mmm-fff-ddd')[1]
    assert m8 == t8

    # match on no awarding agency, fain
    m9 = mommy.make('awards.award', fain='DUTDUTDUT')
    t9 = Award.get_or_create_summary_award(fain='DUTDUTDUT')[1]
    assert m9 == t9

    # non-match with piid creates new award record
    m10 = mommy.make('awards.award', piid='imapiid')
    t10 = Award.get_or_create_summary_award(piid='imadifferentpiid')
    assert len(t10[0]) == 1
    assert m10 != t10[1]

    # non-match with piid + non-matching parent award creates two new awards
    pa11 = mommy.make('awards.award', piid='momofpiidsarefun')
    m11 = mommy.make('awards.award', piid='piidsarefun', parent_award=pa11)
    t11 = Award.get_or_create_summary_award(piid='piidsarefun', parent_award_id='dadofpiidsarefun')
    assert len(t11[0]) == 2
    assert m11 != t11[1]

    # non-match with piid + matching parent award creates one new award
    pa12 = mommy.make('awards.award', piid='thingmom')
    m12 = mommy.make('awards.award', piid='thing1', parent_award=pa12)
    t12 = Award.get_or_create_summary_award(piid='thing2', parent_award_id='thingmom')
    assert len(t12[0]) == 1
    assert m12 != t12[1]

    # matching piid + non-matching parent
    pa13 = mommy.make('awards.award', piid='piidthing')
    m13 = mommy.make('awards.award', piid='0005', parent_award=pa13)
    t13 = Award.get_or_create_summary_award(piid='0005', parent_award_id='anotherpiidthing')[1]
    assert t13 != m13

    # matching piid and parent award id but mismatched subtier agency, same top tier agency
    pa14 = mommy.make('awards.award', piid='imalittlepiid', awarding_agency=a1)
    m14 = mommy.make('awards.award', piid='shortandstout', parent_award=pa14, awarding_agency=a1)
    t14 = Award.get_or_create_summary_award(piid='shortandstout', parent_award_id='imalittlepiid', awarding_agency=a3)[1]
    assert t14 != m14

    # matching fain but mismatched subtier agency, same top tier agency
    m15 = mommy.make('awards.award', fain='imalittlefain', parent_award=pa14, awarding_agency=a1)
    t15 = Award.get_or_create_summary_award(fain='imalittlefain', awarding_agency=a3)[1]
    assert t15 != m15

    # matching piid and parent award but mismatched subtier and toptier agency
    pa16 = mommy.make('awards.Award', piid='imjustapiidparent', awarding_agency=a3)
    m16 = mommy.make('awards.Award', piid='imjustapiidchild', awarding_agency=a3)
    t16 = Award.get_or_create_summary_award(piid='imjustapiidchild', parent_award_id='imjustapiidparent', awarding_agency=a4)[1]
    assert t16 != m16<|MERGE_RESOLUTION|>--- conflicted
+++ resolved
@@ -164,11 +164,7 @@
     assert t1.history.filter(description='bought some stuff').count() == 1
     assert t1.history.filter(description='this never happened').count() == 0
 
-<<<<<<< HEAD
     tc1 = mommy.make('awards.transactionfpds', transaction=t1, current_total_value_award=1000.00)
-=======
-    tc1 = mommy.make('awards.transactioncontract', transaction=t1, base_exercised_options_val=1000.00)
->>>>>>> 115d054e
     assert tc1.history.count() == 1
     tc1.base_exercised_options_val = 2000.00
     tc1.save()
