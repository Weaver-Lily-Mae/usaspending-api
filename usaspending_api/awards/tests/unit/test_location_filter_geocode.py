--- conflicted
+++ resolved
@@ -142,21 +142,12 @@
     to = UniversalAwardView.objects
 
     values = [
-<<<<<<< HEAD
-        {"city": "HoUsToN", "state": "tx", "country": "USA"},
-        {"city": "burBANK", "state": "CA", "country": "USA"},
-    ]
-
-    assert to.filter(geocode_filter_locations("nothing", [], True)).count() == 1
-    assert to.filter(geocode_filter_locations("pop", values, True)).count() == 0
-=======
         {"city": "Houston", "state": "TX", "country": "USA"},
         {"city": "Burbank", "state": "CA", "country": "USA"},
     ]
 
     assert to.filter(geocode_filter_locations("nothing", [], True)).count() == 5
     assert to.filter(geocode_filter_locations("pop", values, True)).count() == 1
->>>>>>> 8cf17717
     assert to.filter(geocode_filter_locations("recipient_location", values, True)).count() == 1
 
     values = [
@@ -246,109 +237,4 @@
 
 def test_return_query_string():
     assert return_query_string(True) == ("{0}_{1}", "country_code")
-<<<<<<< HEAD
-    assert return_query_string(False) == ("{0}__{1}", "location_country_code")
-=======
-    assert return_query_string(False) == ("{0}__{1}", "location_country_code")
-
-
-def test_create_city_name_queryset(award_data_fixture, elasticsearch_transaction_index):
-    elasticsearch_transaction_index.update_index()
-
-    to = UniversalTransactionView.objects
-
-    assert to.filter(create_city_name_queryset("nothing", [], "nothing", "nothing")).count() == 0
-
-    assert to.filter(create_city_name_queryset("pop", "transaction_id", ["Houston"], "USA", None)).count() == 1
-    assert to.filter(create_city_name_queryset("pop", "transaction_id", ["Houston"], "USA", "TX")).count() == 1
-    assert to.filter(create_city_name_queryset("pop", "transaction_id", ["Houston"], "USA", "VA")).count() == 0
-    assert (
-        to.filter(create_city_name_queryset("pop", "transaction_id", ["Houston", "Burbank"], "USA", "TX")).count() == 1
-    )
-    assert to.filter(create_city_name_queryset("pop", "transaction_id", ["Burbank"], "USA", "CA")).count() == 0
-
-    assert (
-        to.filter(create_city_name_queryset("recipient_location", "transaction_id", ["Burbank"], "USA", None)).count()
-        == 1
-    )
-    assert (
-        to.filter(create_city_name_queryset("recipient_location", "transaction_id", ["Burbank"], "USA", "CA")).count()
-        == 1
-    )
-    assert (
-        to.filter(create_city_name_queryset("recipient_location", "transaction_id", ["Burbank"], "USA", "VA")).count()
-        == 0
-    )
-    assert (
-        to.filter(
-            create_city_name_queryset("recipient_location", "transaction_id", ["Burbank", "Houston"], "USA", "CA")
-        ).count()
-        == 1
-    )
-    assert to.filter(create_city_name_queryset("recipient_location", "award_id", ["Houston"], "USA", "TX")).count() == 0
-    assert to.filter(create_city_name_queryset("recipient_location", "award_id", ["BRISTOL"], "GBR")).count() == 1
-    assert to.filter(create_city_name_queryset("recipient_location", "award_id", ["BRISTOL"], "FOREIGN")).count() == 1
-    assert to.filter(create_city_name_queryset("recipient_location", "award_id", ["BRISTOL"], "USA")).count() == 0
-    assert to.filter(create_city_name_queryset("recipient_location", "award_id", ["BRISBANE"], "USA")).count() == 1
-    assert to.filter(create_city_name_queryset("recipient_location", "award_id", ["BRISBANE"], "FOREIGN")).count() == 0
-    assert to.filter(create_city_name_queryset("recipient_location", "award_id", ["NEW YORK"], "USA")).count() == 1
-    assert to.filter(create_city_name_queryset("recipient_location", "award_id", ["NEW AMSTERDAM"], "USA")).count() == 1
-    assert (
-        to.filter(create_city_name_queryset("recipient_location", "transaction_id", ["Houston"], "USA", "TX")).count()
-        == 0
-    )
-
-
-def test_get_award_ids_by_city(award_data_fixture, elasticsearch_transaction_index):
-    elasticsearch_transaction_index.update_index()
-
-    # assert len(get_record_ids_by_city("nothing", "nothing", "nothing", "nothing", "nothing")) == 0
-
-    assert len(get_record_ids_by_city("pop", "award_id", "Houston", "USA", None)) == 1
-    assert len(get_record_ids_by_city("pop", "award_id", "Houston", "USA", "TX")) == 1
-    assert len(get_record_ids_by_city("pop", "award_id", "Houston", "USA", "VA")) == 0
-    assert len(get_record_ids_by_city("pop", "award_id", "Burbank", "USA", "CA")) == 0
-
-    assert len(get_record_ids_by_city("recipient_location", "award_id", "Burbank", "USA", None)) == 1
-    assert len(get_record_ids_by_city("recipient_location", "award_id", "Burbank", "USA", "CA")) == 1
-    assert len(get_record_ids_by_city("recipient_location", "award_id", "Burbank", "USA", "VA")) == 0
-    assert len(get_record_ids_by_city("recipient_location", "award_id", "Houston", "USA", "TX")) == 0
-    assert len(get_record_ids_by_city("recipient_location", "award_id", "BRISTOL", "GBR")) == 1
-    assert len(get_record_ids_by_city("recipient_location", "award_id", "BRISTOL", "FOREIGN")) == 1
-    assert len(get_record_ids_by_city("recipient_location", "award_id", "BRISTOL", "USA")) == 0
-    assert len(get_record_ids_by_city("recipient_location", "award_id", "BRISBANE", "FOREIGN")) == 0
-    assert len(get_record_ids_by_city("recipient_location", "award_id", "BRISBANE", "USA")) == 1
-    assert len(get_record_ids_by_city("recipient_location", "award_id", "Burbank", "USA", None)) == 1
-    assert len(get_record_ids_by_city("recipient_location", "award_id", "Burbank", "USA", "CA")) == 1
-    assert len(get_record_ids_by_city("recipient_location", "award_id", "Burbank", "USA", "VA")) == 0
-    assert len(get_record_ids_by_city("recipient_location", "award_id", "Houston", "USA", "TX")) == 0
-
-
-def test_elasticsearch_results(award_data_fixture, elasticsearch_transaction_index):
-    elasticsearch_transaction_index.update_index()
-
-    query = {
-        "_source": ["award_id"],
-        "size": 0,
-        "query": {"match_all": {}},
-        "aggs": {"id_groups": {"terms": {"field": "award_id", "size": 5}}},
-    }
-    results = elasticsearch_results(query)
-    assert results is not None
-    assert len(results) == 5
-    assert results[0] == 1
-    assert results[1] == 2
-    assert results[2] == 3
-    assert results[3] == 4
-    assert results[4] == 5
-
-    query = {
-        "_source": ["award_id"],
-        "size": 0,
-        "query": {"match": {"pop_country": "XXXXX"}},
-        "aggs": {"id_groups": {"terms": {"field": "award_id", "size": 5}}},
-    }
-    results = elasticsearch_results(query)
-    assert results is not None
-    assert len(results) == 0
->>>>>>> 8cf17717
+    assert return_query_string(False) == ("{0}__{1}", "location_country_code")