<<<<<<< HEAD
from django.test import TestCase
=======
>>>>>>> eb620bce
import pytest
import json


<<<<<<< HEAD
class AwardTests(TestCase):

    @pytest.mark.django_db
    def test_award_endpoint(self):
        """
        Test the awards endpoint
        """
        resp = self.client.get('/api/v1/awards/')
        self.assertEqual(resp.status_code, 200)
        self.assertTrue(len(resp.data) > 2)

        self.assertEqual(self.client.get('/api/v1/awards/').status_code, 200)

        self.assertEqual(self.client.post(
            '/api/v1/awards/', content_type='application/json',
            data=json.dumps({"page": 1, "limit": 10})).status_code, 200)

        self.assertEqual(self.client.post(
            '/api/v1/awards/', content_type='application/json',
            data=json.dumps({
                "page": 1, "limit": 10,
                "filters": [{"field": "funding_agency__toptier_agency__fpds_code", "operation": "equals", "value": "0300"}]
            })).status_code, 200)

        self.assertEqual(self.client.post(
            '/api/v1/awards/', content_type='application/json',
            data=json.dumps({
                "page": 1, "limit": 10,
                "filters": [{"combine_method": "OR", "filters": [{"field": "funding_agency__toptier_agency__fpds_code", "operation": "equals", "value": "0300"}, {"field": "awarding_agency__toptier_agency__fpds_code", "operation": "equals", "value": "0300"}]}]
            })).status_code, 200)

        self.assertEqual(self.client.post(
            '/api/v1/awards/', content_type='application/json',
            data=json.dumps({
                "page": 1, "limit": 10,
                "filters": [{"field": "funding_agency__toptier_agency__fpds_code", "operation": "ff", "value": "0300"}]
            })).status_code, 400)
=======
@pytest.fixture(scope="session")
def award_models():
    mommy.make(
        'awards.FinancialAccountsByAwardsTransactionObligations', _quantity=2)


@pytest.mark.django_db
def test_award_list(award_models, client):
    """
    Ensure the awards endpoint lists the right number of awards
    """
    resp = client.get('/api/v1/awards/')
    assert resp.status_code == 200
    assert len(resp.data) >= 2

    assert client.get('/api/v1/awards/fain/ABCD').status_code == 200
    assert client.get('/api/v1/awards/uri/ABCD').status_code == 200
    assert client.get('/api/v1/awards/piid/ABCD').status_code == 200


@pytest.mark.django_db
def test_award_list_summary(award_models, client):
    """
    Ensure the awards endpoint summary lists the right number of awards
    """
    resp = client.get('/api/v1/awards/summary/')
    assert resp.status_code == 200
    assert len(resp.data) > 2

    assert client.get('/api/v1/awards/summary/fain/ABCD').status_code == 200
    assert client.get('/api/v1/awards/summary/uri/ABCD').status_code == 200
    assert client.get('/api/v1/awards/summary/piid/ABCD').status_code == 200
    assert client.get('/api/v1/awards/summary/').status_code == 200

    assert client.post(
        '/api/v1/awards/summary/',
        content_type='application/json',
        data=json.dumps({
            "page": 1,
            "limit": 10
        })).status_code == 200
    assert client.post(
        '/api/v1/awards/summary/',
        content_type='application/json',
        data=json.dumps({
            "page": 1,
            "limit": 10,
            "filters": [{
                "field": "funding_agency__toptier_agency__fpds_code",
                "operation": "equals",
                "value": "0300"
            }]
        })).status_code == 200
    assert client.post(
        '/api/v1/awards/summary/',
        content_type='application/json',
        data=json.dumps({
            "page": 1,
            "limit": 10,
            "filters": [{
                "combine_method": "OR",
                "filters": [{
                    "field": "funding_agency__toptier_agency__fpds_code",
                    "operation": "equals",
                    "value": "0300"
                }, {
                    "field": "awarding_agency__toptier_agency__fpds_code",
                    "operation": "equals",
                    "value": "0300"
                }]
            }]
        })).status_code == 200
    assert client.post(
        '/api/v1/awards/summary/',
        content_type='application/json',
        data=json.dumps({
            "page": 1,
            "limit": 10,
            "filters": [{
                "field": "funding_agency__toptier_agency__fpds_code",
                "operation": "ff",
                "value": "0300"
            }]
        })).status_code == 400
>>>>>>> eb620bce
<|MERGE_RESOLUTION|>--- conflicted
+++ resolved
@@ -1,93 +1,26 @@
-<<<<<<< HEAD
-from django.test import TestCase
-=======
->>>>>>> eb620bce
 import pytest
 import json
 
 
-<<<<<<< HEAD
-class AwardTests(TestCase):
-
-    @pytest.mark.django_db
-    def test_award_endpoint(self):
-        """
-        Test the awards endpoint
-        """
-        resp = self.client.get('/api/v1/awards/')
-        self.assertEqual(resp.status_code, 200)
-        self.assertTrue(len(resp.data) > 2)
-
-        self.assertEqual(self.client.get('/api/v1/awards/').status_code, 200)
-
-        self.assertEqual(self.client.post(
-            '/api/v1/awards/', content_type='application/json',
-            data=json.dumps({"page": 1, "limit": 10})).status_code, 200)
-
-        self.assertEqual(self.client.post(
-            '/api/v1/awards/', content_type='application/json',
-            data=json.dumps({
-                "page": 1, "limit": 10,
-                "filters": [{"field": "funding_agency__toptier_agency__fpds_code", "operation": "equals", "value": "0300"}]
-            })).status_code, 200)
-
-        self.assertEqual(self.client.post(
-            '/api/v1/awards/', content_type='application/json',
-            data=json.dumps({
-                "page": 1, "limit": 10,
-                "filters": [{"combine_method": "OR", "filters": [{"field": "funding_agency__toptier_agency__fpds_code", "operation": "equals", "value": "0300"}, {"field": "awarding_agency__toptier_agency__fpds_code", "operation": "equals", "value": "0300"}]}]
-            })).status_code, 200)
-
-        self.assertEqual(self.client.post(
-            '/api/v1/awards/', content_type='application/json',
-            data=json.dumps({
-                "page": 1, "limit": 10,
-                "filters": [{"field": "funding_agency__toptier_agency__fpds_code", "operation": "ff", "value": "0300"}]
-            })).status_code, 400)
-=======
-@pytest.fixture(scope="session")
-def award_models():
-    mommy.make(
-        'awards.FinancialAccountsByAwardsTransactionObligations', _quantity=2)
-
-
 @pytest.mark.django_db
-def test_award_list(award_models, client):
+def test_award_endpoint(client):
     """
-    Ensure the awards endpoint lists the right number of awards
+    Test the awards endpoint
     """
     resp = client.get('/api/v1/awards/')
     assert resp.status_code == 200
-    assert len(resp.data) >= 2
-
-    assert client.get('/api/v1/awards/fain/ABCD').status_code == 200
-    assert client.get('/api/v1/awards/uri/ABCD').status_code == 200
-    assert client.get('/api/v1/awards/piid/ABCD').status_code == 200
-
-
-@pytest.mark.django_db
-def test_award_list_summary(award_models, client):
-    """
-    Ensure the awards endpoint summary lists the right number of awards
-    """
-    resp = client.get('/api/v1/awards/summary/')
-    assert resp.status_code == 200
     assert len(resp.data) > 2
 
-    assert client.get('/api/v1/awards/summary/fain/ABCD').status_code == 200
-    assert client.get('/api/v1/awards/summary/uri/ABCD').status_code == 200
-    assert client.get('/api/v1/awards/summary/piid/ABCD').status_code == 200
-    assert client.get('/api/v1/awards/summary/').status_code == 200
-
     assert client.post(
-        '/api/v1/awards/summary/',
+        '/api/v1/awards/',
         content_type='application/json',
         data=json.dumps({
             "page": 1,
             "limit": 10
         })).status_code == 200
+
     assert client.post(
-        '/api/v1/awards/summary/',
+        '/api/v1/awards/',
         content_type='application/json',
         data=json.dumps({
             "page": 1,
@@ -98,8 +31,9 @@
                 "value": "0300"
             }]
         })).status_code == 200
+
     assert client.post(
-        '/api/v1/awards/summary/',
+        '/api/v1/awards/',
         content_type='application/json',
         data=json.dumps({
             "page": 1,
@@ -117,8 +51,9 @@
                 }]
             }]
         })).status_code == 200
+
     assert client.post(
-        '/api/v1/awards/summary/',
+        '/api/v1/awards/',
         content_type='application/json',
         data=json.dumps({
             "page": 1,
@@ -128,5 +63,4 @@
                 "operation": "ff",
                 "value": "0300"
             }]
-        })).status_code == 400
->>>>>>> eb620bce
+        })).status_code == 400