--- conflicted
+++ resolved
@@ -143,15 +143,9 @@
 + `lower_bound` (optional, number)
 + `upper_bound`: 1000000 (optional, number)
 
-<<<<<<< HEAD
-### NaicsCodesObject (object)
-+ `require`: [`33`] (optional, list[string])
-+ `exclude`: [`3313`] (optional, list[string])
-=======
 ### NAICSCodeObject (object)
 + `require`: [`33`] (optional, array[string])
 + `exclude`: [`3313`] (optional, array[string])
->>>>>>> ad35c365
 
 ### TASCodeObject (object)
 + `ata` (optional, string, nullable)
