--- conflicted
+++ resolved
@@ -94,8 +94,8 @@
         queryset = LegalEntity.objects.all().exclude(recipient_unique_id__isnull=True)
         queryset = self.serializer_class.setup_eager_loading(queryset)
         filtered_queryset = self.filter_records(self.request, queryset=queryset)
-<<<<<<< HEAD
-        return filtered_queryset
+        ordered_queryset = self.order_records(self.request, queryset=filtered_queryset)
+        return ordered_queryset
 
 
 class GuideViewSet(FilterQuerysetMixin, DetailViewSet):
@@ -109,8 +109,4 @@
     def get_queryset(self):
         """Return the view's queryset."""
         queryset = Definition.objects.all()
-        filtered_queryset = self.filter_records(self.request, queryset=queryset)
-=======
->>>>>>> e11d6158
-        ordered_queryset = self.order_records(self.request, queryset=filtered_queryset)
-        return ordered_queryset+        filtered_queryset = self.filter_records(self.request, queryset=queryset)