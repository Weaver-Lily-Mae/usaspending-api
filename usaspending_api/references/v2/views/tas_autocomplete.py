--- conflicted
+++ resolved
@@ -23,14 +23,8 @@
 
 class TASAutocomplete(APIView):
     """
-<<<<<<< HEAD
-    This endpoint supports all of the various TAS autocomplete components (ATA, AID, BPOA, EPOA, A, MAIN, SUB).
-    """
-    endpoint_doc = "usaspending_api/api_contracts/contracts/v2/autocomplete/accounts/aid.md"
-=======
     THIS IS AN ABSTRACT CLASS.  DO NOT INSTANTIATE DIRECTLY.  USE ONE OF THE
     SUBCLASS FLAVORS BELOW.
->>>>>>> b62ca1a4
 
     This class supports all of the TAS autocomplete endpoints (ATA, AID, BPOA,
     EPOA, A, MAIN, SUB).  The reason we split this up vs. service all TAS
