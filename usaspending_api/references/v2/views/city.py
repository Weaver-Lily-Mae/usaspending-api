from django.conf import settings
from rest_framework.response import Response
from rest_framework.views import APIView
from collections import OrderedDict

from usaspending_api.common.cache_decorator import cache_response

from usaspending_api.common.elasticsearch.client import es_client_query
from usaspending_api.search.v2.elasticsearch_helper import es_sanitize
from usaspending_api.common.validator.tinyshield import validate_post_request
from usaspending_api.awards.v2.filters.location_filter_geocode import ALL_FOREIGN_COUNTRIES


models = [
    {
        "name": "filter|country_code",
        "key": "filter|country_code",
        "type": "text",
        "text_type": "search",
        "optional": False,
    },
    {
        "key": "filter|state_code",
        "name": "fitler|state_code",
        "type": "text",
        "text_type": "search",
        "optional": True,
        "default": None,
        "allow_nulls": True,
    },
    {
        "key": "filter|scope",
        "name": "filter|scope",
        "type": "enum",
        "enum_values": ("recipient_location", "primary_place_of_performance"),
        "optional": False,
    },
    {"key": "search_text", "name": "search_text", "type": "text", "text_type": "search", "optional": False},
    {"key": "limit", "name": "limit", "type": "integer", "max": 500, "optional": True, "default": 10},
]


@validate_post_request(models)
class CityAutocompleteViewSet(APIView):
    """
<<<<<<< HEAD
    endpoint_doc: usaspending_api/api_contracts/contracts/v2/autocomplete/city.md
=======
    This end point returns a list of cities for a given limit, country, search string, and optional state code.
>>>>>>> 240a591f
    """
    endpoint_doc = "usaspending_api/api_contracts/contracts/autocomplete/City.md"

    @cache_response()
    def post(self, request, format=None):
        search_text, country, state = prepare_search_terms(request.data)
        scope = "recipient_location" if request.data["filter"]["scope"] == "recipient_location" else "pop"
        limit = request.data["limit"]
        return_fields = ["{}_city_name".format(scope), "{}_state_code".format(scope), "{}_country_code".format(scope)]

        query = create_elasticsearch_query(return_fields, scope, search_text, country, state, limit)
        sorted_results = query_elasticsearch(query)
        response = OrderedDict([("count", len(sorted_results)), ("results", sorted_results[:limit])])

        return Response(response)


def prepare_search_terms(request_data):
    fields = [request_data["search_text"], request_data["filter"]["country_code"], request_data["filter"]["state_code"]]

    return [es_sanitize(field).upper() if isinstance(field, str) else field for field in fields]


def create_elasticsearch_query(return_fields, scope, search_text, country, state, limit):
    query_string = create_es_search(scope, search_text, country, state)
    # Buffering the "group by city" to create a handful more buckets, more than the number of shards we expect to have,
    # so that we don't get inconsistent results when the limit gets down to a very low number (e.g. lower than the
    # number of shards we have) such that it may provide inconsistent results in repeated queries
    city_buckets = limit + 100
    if country != "USA":
        aggs = {"states": {"terms": {"field": return_fields[2], "size": 100}}}
    else:
        aggs = {"states": {"terms": {"field": return_fields[1], "size": 100}}}
    query = {
        "_source": return_fields,
        "size": 0,
        "query": {"bool": {"filter": {"bool": query_string}}},
        "aggs": {
            "cities": {"terms": {"field": "{}.keyword".format(return_fields[0]), "size": city_buckets}, "aggs": aggs}
        },
        "size": 0,
    }
    return query


def create_es_search(scope, search_text, country=None, state=None):
    """
        Providing the parameters, create a dictionary representing the bool-query conditional clauses for elasticsearch

        Args:
            scope: which city field was chosen for searching `pop` (place of performance) or `recipient_location`
            search_text: the text the user is typing in and sent to the backend
            country: optional country selected by user
            state: optional state selected by user
    """
    # The base query that will do a wildcard term-level query
    query = {"must": [{"wildcard": {"{}_city_name.keyword".format(scope): search_text + "*"}}]}
    if country != "USA":
        # A non-USA selected country
        if country != ALL_FOREIGN_COUNTRIES:
            query["must"].append({"match": {"{scope}_country_code".format(scope=scope): country}})
        # Create a "Should Not" query with a nested bool, to get everything non-USA
        query["should"] = [
            {
                "bool": {
                    "must": {"exists": {"field": "{}_country_code".format(scope)}},
                    "must_not": [
                        {"match": {"{}_country_code".format(scope): "USA"}},
                        {"match_phrase": {"{}_country_code".format(scope): "UNITED STATES"}},
                    ],
                }
            }
        ]

        query["minimum_should_match"] = 1
    else:
        # USA is selected as country
        query["should"] = [build_country_match(scope, "USA"), build_country_match(scope, "UNITED STATES")]
        query["should"].append({"bool": {"must_not": {"exists": {"field": "{}_country_code".format(scope)}}}})
        query["minimum_should_match"] = 1
        # null country codes are being considered as USA country codes

    if state:
        # If a state was provided, include it in the filter to limit hits
        query["must"].append({"match": {"{}_state_code".format(scope): es_sanitize(state).upper()}})

    return query


def build_country_match(country_match_scope, country_match_country):
    country_match = {"match": {"{}_country_code".format(country_match_scope): country_match_country}}
    return country_match


def query_elasticsearch(query):
    hits = es_client_query(index="{}*".format(settings.TRANSACTIONS_INDEX_ROOT), body=query)

    results = []
    if hits and hits["hits"]["total"] > 0:
        results = parse_elasticsearch_response(hits)
        results = sorted(results, key=lambda x: x.pop("hits"), reverse=True)
    return results


def parse_elasticsearch_response(hits):
    results = []
    for city in hits["aggregations"]["cities"]["buckets"]:
        if len(city["states"]["buckets"]) > 0:
            for state_code in city["states"]["buckets"]:
                results.append(
                    OrderedDict(
                        [
                            ("city_name", city["key"]),
                            ("state_code", state_code["key"]),
                            ("hits", state_code["doc_count"]),
                        ]
                    )
                )
        else:
            # for cities without states, useful for foreign country results
            results.append(OrderedDict([("city_name", city["key"]), ("state_code", None), ("hits", city["doc_count"])]))
    return results<|MERGE_RESOLUTION|>--- conflicted
+++ resolved
@@ -43,13 +43,9 @@
 @validate_post_request(models)
 class CityAutocompleteViewSet(APIView):
     """
-<<<<<<< HEAD
-    endpoint_doc: usaspending_api/api_contracts/contracts/v2/autocomplete/city.md
-=======
     This end point returns a list of cities for a given limit, country, search string, and optional state code.
->>>>>>> 240a591f
     """
-    endpoint_doc = "usaspending_api/api_contracts/contracts/autocomplete/City.md"
+    endpoint_doc = "usaspending_api/api_contracts/contracts/v2/autocomplete/city.md"
 
     @cache_response()
     def post(self, request, format=None):
