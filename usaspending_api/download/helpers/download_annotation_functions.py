import datetime
from django.contrib.postgres.aggregates import StringAgg

from usaspending_api.common.helpers.orm_helpers import FiscalYear
from usaspending_api.awards.models import Award, FinancialAccountsByAwards
from usaspending_api.disaster.v2.views.disaster_base import filter_by_latest_closed_periods
from usaspending_api.settings import HOST
from django.db.models.functions import Concat, Cast
from django.db.models import (
    Func,
    F,
    Value,
    Subquery,
    OuterRef,
    TextField,
    DateField,
    ExpressionWrapper,
    Sum,
    DecimalField,
    Case,
    When,
)

AWARD_URL = f"{HOST}/#/award/" if "localhost" in HOST else f"https://{HOST}/#/award/"


def universal_transaction_matview_annotations():
    annotation_fields = {
        "action_date_fiscal_year": FiscalYear("action_date"),
        "treasury_accounts_funding_this_award": Subquery(
            Award.objects.filter(id=OuterRef("award_id"))
            .annotate(value=StringAgg("financial_set__treasury_account__tas_rendering_label", ";", distinct=True))
            .values("value"),
            output_field=TextField(),
        ),
        "federal_accounts_funding_this_award": Subquery(
            Award.objects.filter(id=OuterRef("award_id"))
            .annotate(
                value=StringAgg(
                    "financial_set__treasury_account__federal_account__federal_account_code", ";", distinct=True
                )
            )
            .values("value"),
            output_field=TextField(),
        ),
        "usaspending_permalink": Concat(
            Value(AWARD_URL), Func(F("transaction__award__generated_unique_award_id"), function="urlencode"), Value("/")
        ),
        "disaster_emergency_fund_codes_for_overall_award": Case(
            When(
                transaction__action_date__gte=datetime.date(2020, 4, 1),
                then=Subquery(
                    FinancialAccountsByAwards.objects.filter(award_id=OuterRef("award_id"))
                    .annotate(
                        value=ExpressionWrapper(
                            Case(
                                When(
                                    disaster_emergency_fund__code__isnull=False,
                                    then=Concat(
                                        F("disaster_emergency_fund__code"),
                                        Value(": "),
                                        F("disaster_emergency_fund__public_law"),
                                    ),
                                ),
                                default=Value(None, output_field=TextField()),
                                output_field=TextField(),
                            ),
                            output_field=TextField(),
                        )
                    )
                    .values("award_id")
                    .annotate(total=StringAgg("value", ";", distinct=True))
                    .values("total"),
                    output_field=TextField(),
                ),
            )
        ),
        "outlayed_amount_funded_by_COVID-19_supplementals_for_overall_award": Case(
            When(
                transaction__action_date__gte=datetime.date(2020, 4, 1),
                then=Subquery(
                    FinancialAccountsByAwards.objects.filter(
                        filter_by_latest_closed_periods(),
                        award_id=OuterRef("award_id"),
                        disaster_emergency_fund__group_name="covid_19",
                        submission__reporting_period_start__gte=str(datetime.date(2020, 4, 1)),
                    )
                    .values("award_id")
                    .annotate(sum=Sum("gross_outlay_amount_by_award_cpe"))
                    .values("sum"),
                    output_field=DecimalField(),
                ),
            ),
        ),
        "obligated_amount_funded_by_COVID-19_supplementals_for_overall_award": Case(
            When(
                transaction__action_date__gte=datetime.date(2020, 4, 1),
                then=Subquery(
                    FinancialAccountsByAwards.objects.filter(
                        award_id=OuterRef("award_id"),
                        disaster_emergency_fund__group_name="covid_19",
                        submission__reporting_period_start__gte=str(datetime.date(2020, 4, 1)),
                    )
                    .values("award_id")
                    .annotate(sum=Sum("transaction_obligated_amount"))
                    .values("sum"),
                    output_field=DecimalField(),
                ),
            ),
        ),
        "object_classes_funding_this_award": Subquery(
            FinancialAccountsByAwards.objects.filter(award_id=OuterRef("award_id"))
            .annotate(
                value=ExpressionWrapper(
                    Concat(F("object_class__object_class"), Value(": "), F("object_class__object_class_name")),
                    output_field=TextField(),
                )
            )
            .values("award_id")
            .annotate(total=StringAgg("value", ";", distinct=True))
            .values("total"),
            output_field=TextField(),
        ),
        "program_activities_funding_this_award": Subquery(
            FinancialAccountsByAwards.objects.filter(award_id=OuterRef("award_id"))
            .annotate(
                value=ExpressionWrapper(
                    Concat(
                        F("program_activity__program_activity_code"),
                        Value(": "),
                        F("program_activity__program_activity_name"),
                    ),
                    output_field=TextField(),
                )
            )
            .values("award_id")
            .annotate(total=StringAgg("value", ";", distinct=True))
            .values("total"),
            output_field=TextField(),
        ),
    }
    return annotation_fields


def universal_award_matview_annotations():
    annotation_fields = {
        "award_base_action_date_fiscal_year": FiscalYear("award__date_signed"),
        "treasury_accounts_funding_this_award": Subquery(
            Award.objects.filter(id=OuterRef("award_id"))
            .annotate(value=StringAgg("financial_set__treasury_account__tas_rendering_label", ";", distinct=True))
            .values("value"),
            output_field=TextField(),
        ),
        "federal_accounts_funding_this_award": Subquery(
            Award.objects.filter(id=OuterRef("award_id"))
            .annotate(
                value=StringAgg(
                    "financial_set__treasury_account__federal_account__federal_account_code", ";", distinct=True
                )
            )
            .values("value"),
            output_field=TextField(),
        ),
        "usaspending_permalink": Concat(
            Value(AWARD_URL), Func(F("award__generated_unique_award_id"), function="urlencode"), Value("/")
        ),
        "disaster_emergency_fund_codes": Subquery(
            FinancialAccountsByAwards.objects.filter(award_id=OuterRef("award_id"))
            .annotate(
                value=ExpressionWrapper(
                    Case(
                        When(
                            disaster_emergency_fund__code__isnull=False,
                            then=Concat(
                                F("disaster_emergency_fund__code"),
                                Value(": "),
                                F("disaster_emergency_fund__public_law"),
                            ),
                        ),
                        default=Value(None, output_field=TextField()),
                        output_field=TextField(),
                    ),
                    output_field=TextField(),
                )
            )
            .values("award_id")
            .annotate(total=StringAgg("value", ";", distinct=True))
            .values("total"),
            output_field=TextField(),
        ),
        "outlayed_amount_funded_by_COVID-19_supplementals": Subquery(
            FinancialAccountsByAwards.objects.filter(
                filter_by_latest_closed_periods(),
                award_id=OuterRef("award_id"),
                disaster_emergency_fund__group_name="covid_19",
                submission__reporting_period_start__gte=str(datetime.date(2020, 4, 1)),
            )
            .values("award_id")
            .annotate(sum=Sum("gross_outlay_amount_by_award_cpe"))
            .values("sum"),
            output_field=DecimalField(),
        ),
        "obligated_amount_funded_by_COVID-19_supplementals": Subquery(
            FinancialAccountsByAwards.objects.filter(
                award_id=OuterRef("award_id"),
                disaster_emergency_fund__group_name="covid_19",
                submission__reporting_period_start__gte=str(datetime.date(2020, 4, 1)),
            )
            .values("award_id")
            .annotate(sum=Sum("transaction_obligated_amount"))
            .values("sum"),
            output_field=DecimalField(),
        ),
        "object_classes_funding_this_award": Subquery(
            FinancialAccountsByAwards.objects.filter(award_id=OuterRef("award_id"))
            .annotate(
                value=ExpressionWrapper(
                    Concat(F("object_class__object_class"), Value(": "), F("object_class__object_class_name")),
                    output_field=TextField(),
                )
            )
            .values("award_id")
            .annotate(total=StringAgg("value", ";", distinct=True))
            .values("total"),
            output_field=TextField(),
        ),
        "program_activities_funding_this_award": Subquery(
            FinancialAccountsByAwards.objects.filter(award_id=OuterRef("award_id"))
            .annotate(
                value=ExpressionWrapper(
                    Concat(
                        F("program_activity__program_activity_code"),
                        Value(": "),
                        F("program_activity__program_activity_name"),
                    ),
                    output_field=TextField(),
                )
            )
            .values("award_id")
            .annotate(total=StringAgg("value", ";", distinct=True))
            .values("total"),
            output_field=TextField(),
        ),
        "award_latest_action_date_fiscal_year": FiscalYear(F("award__latest_transaction__action_date")),
    }
    return annotation_fields


def idv_order_annotations():
    annotation_fields = {
        "award_base_action_date_fiscal_year": FiscalYear("date_signed"),
        "treasury_accounts_funding_this_award": Subquery(
            Award.objects.filter(id=OuterRef("id"))
            .annotate(value=StringAgg("financial_set__treasury_account__tas_rendering_label", ";", distinct=True))
            .values("value"),
            output_field=TextField(),
        ),
        "federal_accounts_funding_this_award": Subquery(
            Award.objects.filter(id=OuterRef("id"))
            .annotate(
                value=StringAgg(
                    "financial_set__treasury_account__federal_account__federal_account_code", ";", distinct=True
                )
            )
            .values("value"),
            output_field=TextField(),
        ),
        "usaspending_permalink": Concat(
            Value(AWARD_URL), Func(F("generated_unique_award_id"), function="urlencode"), Value("/")
        ),
        "disaster_emergency_fund_codes": Subquery(
            FinancialAccountsByAwards.objects.filter(award_id=OuterRef("id"))
            .annotate(
                value=ExpressionWrapper(
                    Case(
                        When(
                            disaster_emergency_fund__code__isnull=False,
                            then=Concat(
                                F("disaster_emergency_fund__code"),
                                Value(": "),
                                F("disaster_emergency_fund__public_law"),
                            ),
                        ),
                        default=Value(None, output_field=TextField()),
                        output_field=TextField(),
                    ),
                    output_field=TextField(),
                )
            )
            .values("award_id")
            .annotate(total=StringAgg("value", ";", distinct=True))
            .values("total"),
            output_field=TextField(),
        ),
        "outlayed_amount_funded_by_COVID-19_supplementals": Subquery(
            FinancialAccountsByAwards.objects.filter(
                filter_by_latest_closed_periods(),
                award_id=OuterRef("id"),
                disaster_emergency_fund__group_name="covid_19",
                submission__reporting_period_start__gte=str(datetime.date(2020, 4, 1)),
            )
            .values("award_id")
            .annotate(sum=Sum("gross_outlay_amount_by_award_cpe"))
            .values("sum"),
            output_field=DecimalField(),
        ),
        "obligated_amount_funded_by_COVID-19_supplementals": Subquery(
            FinancialAccountsByAwards.objects.filter(
                award_id=OuterRef("id"),
                disaster_emergency_fund__group_name="covid_19",
                submission__reporting_period_start__gte=str(datetime.date(2020, 4, 1)),
            )
            .values("award_id")
            .annotate(sum=Sum("transaction_obligated_amount"))
            .values("sum"),
            output_field=DecimalField(),
        ),
        "award_latest_action_date_fiscal_year": FiscalYear(F("latest_transaction__action_date")),
        "object_classes_funding_this_award": Subquery(
            FinancialAccountsByAwards.objects.filter(award_id=OuterRef("id"))
            .annotate(
                value=ExpressionWrapper(
                    Concat(F("object_class__object_class"), Value(": "), F("object_class__object_class_name")),
                    output_field=TextField(),
                )
            )
            .values("award_id")
            .annotate(total=StringAgg("value", ";", distinct=True))
            .values("total"),
            output_field=TextField(),
        ),
        "program_activities_funding_this_award": Subquery(
            FinancialAccountsByAwards.objects.filter(award_id=OuterRef("id"))
            .annotate(
                value=ExpressionWrapper(
                    Concat(
                        F("program_activity__program_activity_code"),
                        Value(": "),
                        F("program_activity__program_activity_name"),
                    ),
                    output_field=TextField(),
                )
            )
            .values("award_id")
            .annotate(total=StringAgg("value", ";", distinct=True))
            .values("total"),
            output_field=TextField(),
        ),
    }
    return annotation_fields


def idv_transaction_annotations():
    annotation_fields = {
        "action_date_fiscal_year": FiscalYear("action_date"),
        "treasury_accounts_funding_this_award": Subquery(
            Award.objects.filter(id=OuterRef("award_id"))
            .annotate(value=StringAgg("financial_set__treasury_account__tas_rendering_label", ";", distinct=True))
            .values("value"),
            output_field=TextField(),
        ),
        "federal_accounts_funding_this_award": Subquery(
            Award.objects.filter(id=OuterRef("award_id"))
            .annotate(
                value=StringAgg(
                    "financial_set__treasury_account__federal_account__federal_account_code", ";", distinct=True
                )
            )
            .values("value"),
            output_field=TextField(),
        ),
        "usaspending_permalink": Concat(
            Value(AWARD_URL), Func(F("award__generated_unique_award_id"), function="urlencode"), Value("/")
        ),
        "disaster_emergency_fund_codes_for_overall_award": Case(
            When(
                action_date__gte="2020-04-01",
                then=Subquery(
                    FinancialAccountsByAwards.objects.filter(award_id=OuterRef("award_id"))
                    .annotate(
                        value=ExpressionWrapper(
                            Case(
                                When(
                                    disaster_emergency_fund__code__isnull=False,
                                    then=Concat(
                                        F("disaster_emergency_fund__code"),
                                        Value(": "),
                                        F("disaster_emergency_fund__public_law"),
                                    ),
                                ),
                                default=Value(None, output_field=TextField()),
                                output_field=TextField(),
                            ),
                            output_field=TextField(),
                        )
                    )
                    .values("award_id")
                    .annotate(total=StringAgg("value", ";", distinct=True))
                    .values("total"),
                    output_field=TextField(),
                ),
            )
        ),
        "outlayed_amount_funded_by_COVID-19_supplementals_for_overall_award": Case(
            When(
                action_date__gte="2020-04-01",
                then=Subquery(
                    FinancialAccountsByAwards.objects.filter(
                        filter_by_latest_closed_periods(),
                        award_id=OuterRef("award_id"),
                        disaster_emergency_fund__group_name="covid_19",
                        submission__reporting_period_start__gte=str(datetime.date(2020, 4, 1)),
                    )
                    .values("award_id")
                    .annotate(sum=Sum("gross_outlay_amount_by_award_cpe"))
                    .values("sum"),
                    output_field=DecimalField(),
                ),
            ),
        ),
        "obligated_amount_funded_by_COVID-19_supplementals_for_overall_award": Case(
            When(
                action_date__gte="2020-04-01",
                then=Subquery(
                    FinancialAccountsByAwards.objects.filter(
                        award_id=OuterRef("award_id"),
                        disaster_emergency_fund__group_name="covid_19",
                        submission__reporting_period_start__gte=str(datetime.date(2020, 4, 1)),
                    )
                    .values("award_id")
                    .annotate(sum=Sum("transaction_obligated_amount"))
                    .values("sum"),
                    output_field=DecimalField(),
                ),
            ),
        ),
        "object_classes_funding_this_award": Subquery(
            FinancialAccountsByAwards.objects.filter(award_id=OuterRef("award_id"))
            .annotate(
                value=ExpressionWrapper(
                    Concat(F("object_class__object_class"), Value(": "), F("object_class__object_class_name")),
                    output_field=TextField(),
                )
            )
            .values("award_id")
            .annotate(total=StringAgg("value", ";", distinct=True))
            .values("total"),
            output_field=TextField(),
        ),
        "program_activities_funding_this_award": Subquery(
            FinancialAccountsByAwards.objects.filter(award_id=OuterRef("award_id"))
            .annotate(
                value=ExpressionWrapper(
                    Concat(
                        F("program_activity__program_activity_code"),
                        Value(": "),
                        F("program_activity__program_activity_name"),
                    ),
                    output_field=TextField(),
                )
            )
            .values("award_id")
            .annotate(total=StringAgg("value", ";", distinct=True))
            .values("total"),
            output_field=TextField(),
        ),
    }
    return annotation_fields


def subaward_annotations():
    annotation_fields = {
        "subaward_action_date_fiscal_year": FiscalYear("subaward__action_date"),
        "prime_award_base_action_date_fiscal_year": FiscalYear("award__date_signed"),
        "period_of_performance_potential_end_date": Cast(
            F("award__latest_transaction__contract_data__period_of_perf_potential_e"), DateField()
        ),
        "prime_award_treasury_accounts_funding_this_award": Subquery(
            Award.objects.filter(id=OuterRef("award_id"))
            .annotate(value=StringAgg("financial_set__treasury_account__tas_rendering_label", ";", distinct=True))
            .values("value"),
            output_field=TextField(),
        ),
        "prime_award_federal_accounts_funding_this_award": Subquery(
            Award.objects.filter(id=OuterRef("award_id"))
            .annotate(
                value=StringAgg(
                    "financial_set__treasury_account__federal_account__federal_account_code", ";", distinct=True
                )
            )
            .values("value"),
            output_field=TextField(),
        ),
        "usaspending_permalink": Concat(
            Value(AWARD_URL), Func(F("award__generated_unique_award_id"), function="urlencode"), Value("/")
        ),
        "prime_award_object_classes_funding_this_award": Subquery(
            FinancialAccountsByAwards.objects.filter(award_id=OuterRef("award_id"))
            .annotate(
                value=ExpressionWrapper(
                    Concat(F("object_class__object_class"), Value(": "), F("object_class__object_class_name")),
                    output_field=TextField(),
                )
            )
            .values("award_id")
            .annotate(total=StringAgg("value", ";", distinct=True))
            .values("total"),
            output_field=TextField(),
        ),
        "prime_award_program_activities_funding_this_award": Subquery(
            FinancialAccountsByAwards.objects.filter(award_id=OuterRef("award_id"))
            .annotate(
                value=ExpressionWrapper(
                    Concat(
                        F("program_activity__program_activity_code"),
                        Value(": "),
                        F("program_activity__program_activity_name"),
                    ),
                    output_field=TextField(),
                )
            )
            .values("award_id")
            .annotate(total=StringAgg("value", ";", distinct=True))
            .values("total"),
            output_field=TextField(),
        ),
        "prime_award_disaster_emergency_fund_codes": Case(
            When(
                broker_subaward__action_date__gte=datetime.date(2020, 4, 1),
                then=Subquery(
                    FinancialAccountsByAwards.objects.filter(award_id=OuterRef("award_id"))
                    .annotate(
                        value=ExpressionWrapper(
                            Case(
                                When(
                                    disaster_emergency_fund__code__isnull=False,
                                    then=Concat(
                                        F("disaster_emergency_fund__code"),
                                        Value(": "),
                                        F("disaster_emergency_fund__public_law"),
                                    ),
                                ),
                                default=Value(None, output_field=TextField()),
                                output_field=TextField(),
                            ),
                            output_field=TextField(),
                        )
                    )
                    .values("award_id")
                    .annotate(total=StringAgg("value", ";", distinct=True))
                    .values("total"),
                    output_field=TextField(),
                ),
            )
        ),
        "prime_award_outlayed_amount_funded_by_COVID-19_supplementals": Case(
            When(
                broker_subaward__action_date__gte=datetime.date(2020, 4, 1),
                then=Subquery(
                    FinancialAccountsByAwards.objects.filter(
                        filter_by_latest_closed_periods(),
                        award_id=OuterRef("award_id"),
                        disaster_emergency_fund__group_name="covid_19",
<<<<<<< HEAD
                        submission__reporting_period_start__gte=str(datetime.date(2020, 4, 1)),
=======
>>>>>>> 5160031c
                    )
                    .values("award_id")
                    .annotate(sum=Sum("gross_outlay_amount_by_award_cpe"))
                    .values("sum"),
                    output_field=DecimalField(),
                ),
            ),
        ),
        "prime_award_obligated_amount_funded_by_COVID-19_supplementals": Case(
            When(
                broker_subaward__action_date__gte=datetime.date(2020, 4, 1),
                then=Subquery(
                    FinancialAccountsByAwards.objects.filter(
<<<<<<< HEAD
                        award_id=OuterRef("award_id"),
                        disaster_emergency_fund__group_name="covid_19",
                        submission__reporting_period_start__gte=str(datetime.date(2020, 4, 1)),
=======
                        award_id=OuterRef("award_id"), disaster_emergency_fund__group_name="covid_19"
>>>>>>> 5160031c
                    )
                    .values("award_id")
                    .annotate(sum=Sum("transaction_obligated_amount"))
                    .values("sum"),
                    output_field=DecimalField(),
                ),
            ),
        ),
        "prime_award_latest_action_date_fiscal_year": FiscalYear("award__latest_transaction__action_date"),
    }
    return annotation_fields<|MERGE_RESOLUTION|>--- conflicted
+++ resolved
@@ -561,10 +561,7 @@
                         filter_by_latest_closed_periods(),
                         award_id=OuterRef("award_id"),
                         disaster_emergency_fund__group_name="covid_19",
-<<<<<<< HEAD
                         submission__reporting_period_start__gte=str(datetime.date(2020, 4, 1)),
-=======
->>>>>>> 5160031c
                     )
                     .values("award_id")
                     .annotate(sum=Sum("gross_outlay_amount_by_award_cpe"))
@@ -578,13 +575,9 @@
                 broker_subaward__action_date__gte=datetime.date(2020, 4, 1),
                 then=Subquery(
                     FinancialAccountsByAwards.objects.filter(
-<<<<<<< HEAD
                         award_id=OuterRef("award_id"),
                         disaster_emergency_fund__group_name="covid_19",
                         submission__reporting_period_start__gte=str(datetime.date(2020, 4, 1)),
-=======
-                        award_id=OuterRef("award_id"), disaster_emergency_fund__group_name="covid_19"
->>>>>>> 5160031c
                     )
                     .values("award_id")
                     .annotate(sum=Sum("transaction_obligated_amount"))
