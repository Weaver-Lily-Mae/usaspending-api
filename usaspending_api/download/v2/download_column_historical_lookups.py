"""
Sets up mappings from column names used in downloads to the query paths used to get the data from django.

Not in use while we pull CSV data from the non-historical tables. Until we switch to pulling CSV downloads from the
historical tables TransactionFPDS and TransactionFABS, import download_column_lookups.py instead.

NOTE: To allow for annotations to be used on download a pair of ("<alias>", None) is used so that a placeholder
for the column is made, but it can be removed to avoid being used as a query path.

Code to generate these from spreadsheets:

tail -n +3 'usaspending_api/data/DAIMS_IDD_Resorted+DRW+KB+GGv7/D2-Award (Financial Assistance)-Table 1.csv' >
d2_columns.csv
"""
from collections import OrderedDict
from django.conf import settings
from usaspending_api.download.filestreaming import NAMING_CONFLICT_DISCRIMINATOR


query_paths = {
    "award": {
        "d1": OrderedDict(
            [
                ("contract_award_unique_key", "award__generated_unique_award_id"),
                ("award_id_piid", "award__piid"),
                ("parent_award_agency_id", "award__latest_transaction__contract_data__referenced_idv_agency_iden"),
                ("parent_award_agency_name", "award__latest_transaction__contract_data__referenced_idv_agency_desc"),
                ("parent_award_id_piid", "award__parent_award_piid"),
                ("total_obligated_amount", "award__total_obligation"),
                ("current_total_value_of_award", "award__latest_transaction__contract_data__current_total_value_award"),
                (
                    "potential_total_value_of_award",
                    "award__latest_transaction__contract_data__potential_total_value_awar",
                ),
                ("award_base_action_date", "award__date_signed"),
                ("award_base_action_date_fiscal_year", None),  # Annotation is used to create this column
                ("period_of_performance_start_date", "award__period_of_performance_start_date"),
                (
                    "period_of_performance_current_end_date",
                    "award__latest_transaction__contract_data__period_of_performance_curr",
                ),
                (
                    "period_of_performance_potential_end_date",
                    "award__latest_transaction__contract_data__period_of_perf_potential_e",
                ),
                ("ordering_period_end_date", "award__latest_transaction__contract_data__ordering_period_end_date"),
                ("solicitation_date", "award__earliest_transaction__contract_data__solicitation_date"),
                ("awarding_agency_code", "award__latest_transaction__contract_data__awarding_agency_code"),
                ("awarding_agency_name", "award__latest_transaction__contract_data__awarding_agency_name"),
                ("awarding_sub_agency_code", "award__latest_transaction__contract_data__awarding_sub_tier_agency_c"),
                ("awarding_sub_agency_name", "award__latest_transaction__contract_data__awarding_sub_tier_agency_n"),
                ("awarding_office_code", "award__latest_transaction__contract_data__awarding_office_code"),
                ("awarding_office_name", "award__latest_transaction__contract_data__awarding_office_name"),
                ("funding_agency_code", "award__latest_transaction__contract_data__funding_agency_code"),
                ("funding_agency_name", "award__latest_transaction__contract_data__funding_agency_name"),
                ("funding_sub_agency_code", "award__latest_transaction__contract_data__funding_sub_tier_agency_co"),
                ("funding_sub_agency_name", "award__latest_transaction__contract_data__funding_sub_tier_agency_na"),
                ("funding_office_code", "award__latest_transaction__contract_data__funding_office_code"),
                ("funding_office_name", "award__latest_transaction__contract_data__funding_office_name"),
                ("treasury_accounts_funding_this_award", None),  # Annotation is used to create this column
                ("federal_accounts_funding_this_award", None),  # Annotation is used to create this column
                ("foreign_funding", "award__latest_transaction__contract_data__foreign_funding"),
                ("foreign_funding_description", "award__latest_transaction__contract_data__foreign_funding_desc"),
                ("sam_exception", "award__latest_transaction__contract_data__sam_exception"),
                ("sam_exception_description", "award__latest_transaction__contract_data__sam_exception_description"),
                ("recipient_duns", "award__latest_transaction__contract_data__awardee_or_recipient_uniqu"),
                ("recipient_name", "award__latest_transaction__contract_data__awardee_or_recipient_legal"),
                (
                    "recipient_doing_business_as_name",
                    "award__latest_transaction__contract_data__vendor_doing_as_business_n",
                ),
                ("cage_code", "award__latest_transaction__contract_data__cage_code"),
                ("recipient_parent_duns", "award__latest_transaction__contract_data__ultimate_parent_unique_ide"),
                ("recipient_parent_name", "award__latest_transaction__contract_data__ultimate_parent_legal_enti"),
                ("recipient_country_code", "award__latest_transaction__contract_data__legal_entity_country_code"),
                ("recipient_country_name", "award__latest_transaction__contract_data__legal_entity_country_name"),
                ("recipient_address_line_1", "award__latest_transaction__contract_data__legal_entity_address_line1"),
                ("recipient_address_line_2", "award__latest_transaction__contract_data__legal_entity_address_line2"),
                ("recipient_city_name", "award__latest_transaction__contract_data__legal_entity_city_name"),
                ("recipient_state_code", "award__latest_transaction__contract_data__legal_entity_state_code"),
                ("recipient_state_name", "award__latest_transaction__contract_data__legal_entity_state_descrip"),
                ("recipient_zip_4_code", "award__latest_transaction__contract_data__legal_entity_zip4"),
                (
                    "recipient_congressional_district",
                    "award__latest_transaction__contract_data__legal_entity_congressional",
                ),
                ("recipient_phone_number", "award__latest_transaction__contract_data__vendor_phone_number"),
                ("recipient_fax_number", "award__latest_transaction__contract_data__vendor_fax_number"),
                (
                    "primary_place_of_performance_country_code",
                    "award__latest_transaction__contract_data__place_of_perform_country_c",
                ),
                (
                    "primary_place_of_performance_country_name",
                    "award__latest_transaction__contract_data__place_of_perf_country_desc",
                ),
                (
                    "primary_place_of_performance_city_name",
                    "award__latest_transaction__contract_data__place_of_perform_city_name",
                ),
                (
                    "primary_place_of_performance_county_name",
                    "award__latest_transaction__contract_data__place_of_perform_county_na",
                ),
                (
                    "primary_place_of_performance_state_code",
                    "award__latest_transaction__contract_data__place_of_performance_state",
                ),
                (
                    "primary_place_of_performance_state_name",
                    "award__latest_transaction__contract_data__place_of_perfor_state_desc",
                ),
                (
                    "primary_place_of_performance_zip_4",
                    "award__latest_transaction__contract_data__place_of_performance_zip4a",
                ),
                (
                    "primary_place_of_performance_congressional_district",
                    "award__latest_transaction__contract_data__place_of_performance_congr",
                ),
                ("award_or_idv_flag", "award__latest_transaction__contract_data__pulled_from"),
                (
                    "award_type_code",
                    "award__latest_transaction__contract_data__contract_award_type",
                ),  # Column is appended to in account_download.py
                (
                    "award_type",
                    "award__latest_transaction__contract_data__contract_award_type_desc",
                ),  # Column is appended to in account_download.py
                ("idv_type_code", "award__latest_transaction__contract_data__idv_type"),
                ("idv_type", "award__latest_transaction__contract_data__idv_type_description"),
                (
                    "multiple_or_single_award_idv_code",
                    "award__latest_transaction__contract_data__multiple_or_single_award_i",
                ),
                (
                    "multiple_or_single_award_idv",
                    "award__latest_transaction__contract_data__multiple_or_single_aw_desc",
                ),
                ("type_of_idc_code", "award__latest_transaction__contract_data__type_of_idc"),
                ("type_of_idc", "award__latest_transaction__contract_data__type_of_idc_description"),
                ("type_of_contract_pricing_code", "award__latest_transaction__contract_data__type_of_contract_pricing"),
                ("type_of_contract_pricing", "award__latest_transaction__contract_data__type_of_contract_pric_desc"),
                ("award_description", "award__description"),
                ("solicitation_identifier", "award__latest_transaction__contract_data__solicitation_identifier"),
                ("number_of_actions", "award__latest_transaction__contract_data__number_of_actions"),
                (
                    "inherently_governmental_functions",
                    "award__latest_transaction__contract_data__inherently_government_func",
                ),
                (
                    "inherently_governmental_functions_description",
                    "award__latest_transaction__contract_data__inherently_government_desc",
                ),
                ("product_or_service_code", "award__latest_transaction__contract_data__product_or_service_code"),
                (
                    "product_or_service_code_description",
                    "award__latest_transaction__contract_data__product_or_service_co_desc",
                ),
                ("contract_bundling_code", "award__latest_transaction__contract_data__contract_bundling"),
                ("contract_bundling", "award__latest_transaction__contract_data__contract_bundling_descrip"),
                ("dod_claimant_program_code", "award__latest_transaction__contract_data__dod_claimant_program_code"),
                (
                    "dod_claimant_program_description",
                    "award__latest_transaction__contract_data__dod_claimant_prog_cod_desc",
                ),
                ("naics_code", "award__latest_transaction__contract_data__naics"),
                ("naics_description", "award__latest_transaction__contract_data__naics_description"),
                (
                    "recovered_materials_sustainability_code",
                    "award__latest_transaction__contract_data__recovered_materials_sustai",
                ),
                (
                    "recovered_materials_sustainability",
                    "award__latest_transaction__contract_data__recovered_materials_s_desc",
                ),
                (
                    "domestic_or_foreign_entity_code",
                    "award__latest_transaction__contract_data__domestic_or_foreign_entity",
                ),
                ("domestic_or_foreign_entity", "award__latest_transaction__contract_data__domestic_or_foreign_e_desc"),
                (
                    "dod_acquisition_program_code",
                    "award__latest_transaction__contract_data__program_system_or_equipmen",
                ),
                (
                    "dod_acquisition_program_description",
                    "award__latest_transaction__contract_data__program_system_or_equ_desc",
                ),
                (
                    "information_technology_commercial_item_category_code",
                    "award__latest_transaction__contract_data__information_technology_com",
                ),
                (
                    "information_technology_commercial_item_category",
                    "award__latest_transaction__contract_data__information_technolog_desc",
                ),
                ("epa_designated_product_code", "award__latest_transaction__contract_data__epa_designated_product"),
                ("epa_designated_product", "award__latest_transaction__contract_data__epa_designated_produc_desc"),
                (
                    "country_of_product_or_service_origin_code",
                    "award__latest_transaction__contract_data__country_of_product_or_serv",
                ),
                (
                    "country_of_product_or_service_origin",
                    "award__latest_transaction__contract_data__country_of_product_or_desc",
                ),
                ("place_of_manufacture_code", "award__latest_transaction__contract_data__place_of_manufacture"),
                ("place_of_manufacture", "award__latest_transaction__contract_data__place_of_manufacture_desc"),
                ("subcontracting_plan_code", "award__latest_transaction__contract_data__subcontracting_plan"),
                ("subcontracting_plan", "award__latest_transaction__contract_data__subcontracting_plan_desc"),
                ("extent_competed_code", "award__latest_transaction__contract_data__extent_competed"),
                ("extent_competed", "award__latest_transaction__contract_data__extent_compete_description"),
                ("solicitation_procedures_code", "award__latest_transaction__contract_data__solicitation_procedures"),
                ("solicitation_procedures", "award__latest_transaction__contract_data__solicitation_procedur_desc"),
                ("type_of_set_aside_code", "award__latest_transaction__contract_data__type_set_aside"),
                ("type_of_set_aside", "award__latest_transaction__contract_data__type_set_aside_description"),
                ("evaluated_preference_code", "award__latest_transaction__contract_data__evaluated_preference"),
                ("evaluated_preference", "award__latest_transaction__contract_data__evaluated_preference_desc"),
                ("research_code", "award__latest_transaction__contract_data__research"),
                ("research", "award__latest_transaction__contract_data__research_description"),
                (
                    "fair_opportunity_limited_sources_code",
                    "award__latest_transaction__contract_data__fair_opportunity_limited_s",
                ),
                (
                    "fair_opportunity_limited_sources",
                    "award__latest_transaction__contract_data__fair_opportunity_limi_desc",
                ),
                (
                    "other_than_full_and_open_competition_code",
                    "award__latest_transaction__contract_data__other_than_full_and_open_c",
                ),
                (
                    "other_than_full_and_open_competition",
                    "award__latest_transaction__contract_data__other_than_full_and_o_desc",
                ),
                ("number_of_offers_received", "award__latest_transaction__contract_data__number_of_offers_received"),
                (
                    "commercial_item_acquisition_procedures_code",
                    "award__latest_transaction__contract_data__commercial_item_acquisitio",
                ),
                (
                    "commercial_item_acquisition_procedures",
                    "award__latest_transaction__contract_data__commercial_item_acqui_desc",
                ),
                (
                    "small_business_competitiveness_demonstration_program",
                    "award__latest_transaction__contract_data__small_business_competitive",
                ),
                (
                    "simplified_procedures_for_certain_commercial_items_code",
                    "award__latest_transaction__contract_data__commercial_item_test_progr",
                ),
                (
                    "simplified_procedures_for_certain_commercial_items",
                    "award__latest_transaction__contract_data__commercial_item_test_desc",
                ),
                ("a76_fair_act_action_code", "award__latest_transaction__contract_data__a_76_fair_act_action"),
                ("a76_fair_act_action", "award__latest_transaction__contract_data__a_76_fair_act_action_desc"),
                ("fed_biz_opps_code", "award__latest_transaction__contract_data__fed_biz_opps"),
                ("fed_biz_opps", "award__latest_transaction__contract_data__fed_biz_opps_description"),
                ("local_area_set_aside_code", "award__latest_transaction__contract_data__local_area_set_aside"),
                ("local_area_set_aside", "award__latest_transaction__contract_data__local_area_set_aside_desc"),
                (
                    "price_evaluation_adjustment_preference_percent_difference",
                    "award__latest_transaction__contract_data__price_evaluation_adjustmen",
                ),
                (
                    "clinger_cohen_act_planning_code",
                    "award__latest_transaction__contract_data__clinger_cohen_act_planning",
                ),
                ("clinger_cohen_act_planning", "award__latest_transaction__contract_data__clinger_cohen_act_pla_desc"),
                (
                    "materials_supplies_articles_equipment_code",
                    "award__latest_transaction__contract_data__materials_supplies_article",
                ),
                (
                    "materials_supplies_articles_equipment",
                    "award__latest_transaction__contract_data__materials_supplies_descrip",
                ),
                ("labor_standards_code", "award__latest_transaction__contract_data__labor_standards"),
                ("labor_standards", "award__latest_transaction__contract_data__labor_standards_descrip"),
                (
                    "construction_wage_rate_requirements_code",
                    "award__latest_transaction__contract_data__construction_wage_rate_req",
                ),
                (
                    "construction_wage_rate_requirements",
                    "award__latest_transaction__contract_data__construction_wage_rat_desc",
                ),
                (
                    "interagency_contracting_authority_code",
                    "award__latest_transaction__contract_data__interagency_contracting_au",
                ),
                (
                    "interagency_contracting_authority",
                    "award__latest_transaction__contract_data__interagency_contract_desc",
                ),
                ("other_statutory_authority", "award__latest_transaction__contract_data__other_statutory_authority"),
                ("program_acronym", "award__latest_transaction__contract_data__program_acronym"),
                (
                    "parent_award_type_code",
                    "award__latest_transaction__contract_data__referenced_idv_type",
                ),  # Column is appended to in account_download.py
                (
                    "parent_award_type",
                    "award__latest_transaction__contract_data__referenced_idv_type_desc",
                ),  # Column is appended to in account_download.py
                (
                    "parent_award_single_or_multiple_code",
                    "award__latest_transaction__contract_data__referenced_mult_or_single",
                ),
                (
                    "parent_award_single_or_multiple",
                    "award__latest_transaction__contract_data__referenced_mult_or_si_desc",
                ),
                ("major_program", "award__latest_transaction__contract_data__major_program"),
                ("national_interest_action_code", "award__latest_transaction__contract_data__national_interest_action"),
                ("national_interest_action", "award__latest_transaction__contract_data__national_interest_desc"),
                ("cost_or_pricing_data_code", "award__latest_transaction__contract_data__cost_or_pricing_data"),
                ("cost_or_pricing_data", "award__latest_transaction__contract_data__cost_or_pricing_data_desc"),
                (
                    "cost_accounting_standards_clause_code",
                    "award__latest_transaction__contract_data__cost_accounting_standards",
                ),
                (
                    "cost_accounting_standards_clause",
                    "award__latest_transaction__contract_data__cost_accounting_stand_desc",
                ),
                (
                    "government_furnished_property_code",
                    "award__latest_transaction__contract_data__government_furnished_prope",
                ),
                (
                    "government_furnished_property",
                    "award__latest_transaction__contract_data__government_furnished_prope",
                ),
                ("sea_transportation_code", "award__latest_transaction__contract_data__sea_transportation"),
                ("sea_transportation", "award__latest_transaction__contract_data__sea_transportation_desc"),
                ("consolidated_contract_code", "award__latest_transaction__contract_data__consolidated_contract"),
                ("consolidated_contract", "award__latest_transaction__contract_data__consolidated_contract_desc"),
                (
                    "performance_based_service_acquisition_code",
                    "award__latest_transaction__contract_data__performance_based_service",
                ),
                (
                    "performance_based_service_acquisition",
                    "award__latest_transaction__contract_data__performance_based_se_desc",
                ),
                ("multi_year_contract_code", "award__latest_transaction__contract_data__multi_year_contract"),
                ("multi_year_contract", "award__latest_transaction__contract_data__multi_year_contract_desc"),
                ("contract_financing_code", "award__latest_transaction__contract_data__contract_financing"),
                ("contract_financing", "award__latest_transaction__contract_data__contract_financing_descrip"),
                (
                    "purchase_card_as_payment_method_code",
                    "award__latest_transaction__contract_data__purchase_card_as_payment_m",
                ),
                (
                    "purchase_card_as_payment_method",
                    "award__latest_transaction__contract_data__purchase_card_as_paym_desc",
                ),
                (
                    "contingency_humanitarian_or_peacekeeping_operation_code",
                    "award__latest_transaction__contract_data__contingency_humanitarian_o",
                ),
                (
                    "contingency_humanitarian_or_peacekeeping_operation",
                    "award__latest_transaction__contract_data__contingency_humanitar_desc",
                ),
                (
                    "alaskan_native_corporation_owned_firm",
                    "award__latest_transaction__contract_data__alaskan_native_owned_corpo",
                ),
                (
                    "american_indian_owned_business",
                    "award__latest_transaction__contract_data__american_indian_owned_busi",
                ),
                (
                    "indian_tribe_federally_recognized",
                    "award__latest_transaction__contract_data__indian_tribe_federally_rec",
                ),
                (
                    "native_hawaiian_organization_owned_firm",
                    "award__latest_transaction__contract_data__native_hawaiian_owned_busi",
                ),
                ("tribally_owned_firm", "award__latest_transaction__contract_data__tribally_owned_business"),
                ("veteran_owned_business", "award__latest_transaction__contract_data__veteran_owned_business"),
                (
                    "service_disabled_veteran_owned_business",
                    "award__latest_transaction__contract_data__service_disabled_veteran_o",
                ),
                ("woman_owned_business", "award__latest_transaction__contract_data__woman_owned_business"),
                ("women_owned_small_business", "award__latest_transaction__contract_data__women_owned_small_business"),
                (
                    "economically_disadvantaged_women_owned_small_business",
                    "award__latest_transaction__contract_data__economically_disadvantaged",
                ),
                (
                    "joint_venture_women_owned_small_business",
                    "award__latest_transaction__contract_data__joint_venture_women_owned",
                ),
                (
                    "joint_venture_economic_disadvantaged_women_owned_small_bus",
                    "award__latest_transaction__contract_data__joint_venture_economically",
                ),
                ("minority_owned_business", "award__latest_transaction__contract_data__minority_owned_business"),
                (
                    "subcontinent_asian_asian_indian_american_owned_business",
                    "award__latest_transaction__contract_data__subcontinent_asian_asian_i",
                ),
                (
                    "asian_pacific_american_owned_business",
                    "award__latest_transaction__contract_data__asian_pacific_american_own",
                ),
                (
                    "black_american_owned_business",
                    "award__latest_transaction__contract_data__black_american_owned_busin",
                ),
                (
                    "hispanic_american_owned_business",
                    "award__latest_transaction__contract_data__hispanic_american_owned_bu",
                ),
                (
                    "native_american_owned_business",
                    "award__latest_transaction__contract_data__native_american_owned_busi",
                ),
                (
                    "other_minority_owned_business",
                    "award__latest_transaction__contract_data__other_minority_owned_busin",
                ),
                (
                    "contracting_officers_determination_of_business_size",
                    "award__latest_transaction__contract_data__contracting_officers_desc",
                ),
                (
                    "contracting_officers_determination_of_business_size_code",
                    "award__latest_transaction__contract_data__contracting_officers_deter",
                ),
                ("emerging_small_business", "award__latest_transaction__contract_data__emerging_small_business"),
                (
                    "community_developed_corporation_owned_firm",
                    "award__latest_transaction__contract_data__community_developed_corpor",
                ),
                ("labor_surplus_area_firm", "award__latest_transaction__contract_data__labor_surplus_area_firm"),
                ("us_federal_government", "award__latest_transaction__contract_data__us_federal_government"),
                (
                    "federally_funded_research_and_development_corp",
                    "award__latest_transaction__contract_data__federally_funded_research",
                ),
                ("federal_agency", "award__latest_transaction__contract_data__federal_agency"),
                ("us_state_government", "award__latest_transaction__contract_data__us_state_government"),
                ("us_local_government", "award__latest_transaction__contract_data__us_local_government"),
                ("city_local_government", "award__latest_transaction__contract_data__city_local_government"),
                ("county_local_government", "award__latest_transaction__contract_data__county_local_government"),
                (
                    "inter_municipal_local_government",
                    "award__latest_transaction__contract_data__inter_municipal_local_gove",
                ),
                ("local_government_owned", "award__latest_transaction__contract_data__local_government_owned"),
                (
                    "municipality_local_government",
                    "award__latest_transaction__contract_data__municipality_local_governm",
                ),
                (
                    "school_district_local_government",
                    "award__latest_transaction__contract_data__school_district_local_gove",
                ),
                ("township_local_government", "award__latest_transaction__contract_data__township_local_government"),
                ("us_tribal_government", "award__latest_transaction__contract_data__us_tribal_government"),
                ("foreign_government", "award__latest_transaction__contract_data__foreign_government"),
                ("organizational_type", "award__latest_transaction__contract_data__organizational_type"),
                (
                    "corporate_entity_not_tax_exempt",
                    "award__latest_transaction__contract_data__corporate_entity_not_tax_e",
                ),
                ("corporate_entity_tax_exempt", "award__latest_transaction__contract_data__corporate_entity_tax_exemp"),
                (
                    "partnership_or_limited_liability_partnership",
                    "award__latest_transaction__contract_data__partnership_or_limited_lia",
                ),
                ("sole_proprietorship", "award__latest_transaction__contract_data__sole_proprietorship"),
                (
                    "small_agricultural_cooperative",
                    "award__latest_transaction__contract_data__small_agricultural_coopera",
                ),
                ("international_organization", "award__latest_transaction__contract_data__international_organization"),
                ("us_government_entity", "award__latest_transaction__contract_data__us_government_entity"),
                (
                    "community_development_corporation",
                    "award__latest_transaction__contract_data__community_development_corp",
                ),
                ("domestic_shelter", "award__latest_transaction__contract_data__domestic_shelter"),
                ("educational_institution", "award__latest_transaction__contract_data__educational_institution"),
                ("foundation", "award__latest_transaction__contract_data__foundation"),
                ("hospital_flag", "award__latest_transaction__contract_data__hospital_flag"),
                ("manufacturer_of_goods", "award__latest_transaction__contract_data__manufacturer_of_goods"),
                ("veterinary_hospital", "award__latest_transaction__contract_data__veterinary_hospital"),
                (
                    "hispanic_servicing_institution",
                    "award__latest_transaction__contract_data__hispanic_servicing_institu",
                ),
                ("receives_contracts", "award__latest_transaction__contract_data__contracts"),
                ("receives_financial_assistance", "award__latest_transaction__contract_data__grants"),
                (
                    "receives_contracts_and_financial_assistance",
                    "award__latest_transaction__contract_data__receives_contracts_and_gra",
                ),
                ("airport_authority", "award__latest_transaction__contract_data__airport_authority"),
                ("council_of_governments", "award__latest_transaction__contract_data__council_of_governments"),
                (
                    "housing_authorities_public_tribal",
                    "award__latest_transaction__contract_data__housing_authorities_public",
                ),
                ("interstate_entity", "award__latest_transaction__contract_data__interstate_entity"),
                ("planning_commission", "award__latest_transaction__contract_data__planning_commission"),
                ("port_authority", "award__latest_transaction__contract_data__port_authority"),
                ("transit_authority", "award__latest_transaction__contract_data__transit_authority"),
                ("subchapter_scorporation", "award__latest_transaction__contract_data__subchapter_s_corporation"),
                (
                    "limited_liability_corporation",
                    "award__latest_transaction__contract_data__limited_liability_corporat",
                ),
                ("foreign_owned", "award__latest_transaction__contract_data__foreign_owned_and_located"),
                ("for_profit_organization", "award__latest_transaction__contract_data__for_profit_organization"),
                ("nonprofit_organization", "award__latest_transaction__contract_data__nonprofit_organization"),
                (
                    "other_not_for_profit_organization",
                    "award__latest_transaction__contract_data__other_not_for_profit_organ",
                ),
                ("the_ability_one_program", "award__latest_transaction__contract_data__the_ability_one_program"),
                (
                    "private_university_or_college",
                    "award__latest_transaction__contract_data__private_university_or_coll",
                ),
                (
                    "state_controlled_institution_of_higher_learning",
                    "award__latest_transaction__contract_data__state_controlled_instituti",
                ),
                ("1862_land_grant_college", "award__latest_transaction__contract_data__c1862_land_grant_college"),
                ("1890_land_grant_college", "award__latest_transaction__contract_data__c1890_land_grant_college"),
                ("1994_land_grant_college", "award__latest_transaction__contract_data__c1994_land_grant_college"),
                ("minority_institution", "award__latest_transaction__contract_data__minority_institution"),
                ("historically_black_college", "award__latest_transaction__contract_data__historically_black_college"),
                ("tribal_college", "award__latest_transaction__contract_data__tribal_college"),
                (
                    "alaskan_native_servicing_institution",
                    "award__latest_transaction__contract_data__alaskan_native_servicing_i",
                ),
                (
                    "native_hawaiian_servicing_institution",
                    "award__latest_transaction__contract_data__native_hawaiian_servicing",
                ),
                ("school_of_forestry", "award__latest_transaction__contract_data__school_of_forestry"),
                ("veterinary_college", "award__latest_transaction__contract_data__veterinary_college"),
                ("dot_certified_disadvantage", "award__latest_transaction__contract_data__dot_certified_disadvantage"),
                (
                    "self_certified_small_disadvantaged_business",
                    "award__latest_transaction__contract_data__self_certified_small_disad",
                ),
                (
                    "small_disadvantaged_business",
                    "award__latest_transaction__contract_data__small_disadvantaged_busine",
                ),
                ("c8a_program_participant", "award__latest_transaction__contract_data__c8a_program_participant"),
                (
                    "historically_underutilized_business_zone_hubzone_firm",
                    "award__latest_transaction__contract_data__historically_underutilized",
                ),
                (
                    "sba_certified_8a_joint_venture",
                    "award__latest_transaction__contract_data__sba_certified_8_a_joint_ve",
                ),
                ("highly_compensated_officer_1_name", "award__officer_1_name"),
                ("highly_compensated_officer_1_amount", "award__officer_1_amount"),
                ("highly_compensated_officer_2_name", "award__officer_2_name"),
                ("highly_compensated_officer_2_amount", "award__officer_2_amount"),
                ("highly_compensated_officer_3_name", "award__officer_3_name"),
                ("highly_compensated_officer_3_amount", "award__officer_3_amount"),
                ("highly_compensated_officer_4_name", "award__officer_4_name"),
                ("highly_compensated_officer_4_amount", "award__officer_4_amount"),
                ("highly_compensated_officer_5_name", "award__officer_5_name"),
                ("highly_compensated_officer_5_amount", "award__officer_5_amount"),
                ("usaspending_permalink", None),  # to be filled in by annotation
                ("last_modified_date", "award__latest_transaction__contract_data__last_modified"),
            ]
        ),
        "d2": OrderedDict(
            [
                ("assistance_award_unique_key", "award__generated_unique_award_id"),
                ("award_id_fain", "award__fain"),
                ("award_id_uri", "award__uri"),
                ("sai_number", "award__latest_transaction__assistance_data__sai_number"),
                ("total_obligated_amount", "award__total_obligation"),
                ("total_non_federal_funding_amount", "award__non_federal_funding_amount"),
                ("total_funding_amount", "award__total_funding_amount"),
                ("total_face_value_of_loan", "award__total_loan_value"),
                ("total_loan_subsidy_cost", "award__total_subsidy_cost"),
                ("award_base_action_date", "award__date_signed"),
                ("award_base_action_date_fiscal_year", None),  # Annotation is used to create this column
                ("period_of_performance_start_date", "award__period_of_performance_start_date"),
                ("period_of_performance_current_end_date", "award__period_of_performance_current_end_date"),
                ("awarding_agency_code", "award__latest_transaction__assistance_data__awarding_agency_code"),
                ("awarding_agency_name", "award__latest_transaction__assistance_data__awarding_agency_name"),
                ("awarding_sub_agency_code", "award__latest_transaction__assistance_data__awarding_sub_tier_agency_c"),
                ("awarding_sub_agency_name", "award__latest_transaction__assistance_data__awarding_sub_tier_agency_n"),
                ("awarding_office_code", "award__latest_transaction__assistance_data__awarding_office_code"),
                ("awarding_office_name", "award__latest_transaction__assistance_data__awarding_office_name"),
                ("funding_agency_code", "award__latest_transaction__assistance_data__funding_agency_code"),
                ("funding_agency_name", "award__latest_transaction__assistance_data__funding_agency_name"),
                ("funding_sub_agency_code", "award__latest_transaction__assistance_data__funding_sub_tier_agency_co"),
                ("funding_sub_agency_name", "award__latest_transaction__assistance_data__funding_sub_tier_agency_na"),
                ("funding_office_code", "award__latest_transaction__assistance_data__funding_office_code"),
                ("funding_office_name", "award__latest_transaction__assistance_data__funding_office_name"),
                ("treasury_accounts_funding_this_award", None),  # Annotation is used to create this column
                ("federal_accounts_funding_this_award", None),  # Annotation is used to create this column
                ("recipient_duns", "award__latest_transaction__assistance_data__awardee_or_recipient_uniqu"),
                ("recipient_name", "award__latest_transaction__assistance_data__awardee_or_recipient_legal"),
                ("recipient_parent_duns", "award__latest_transaction__assistance_data__ultimate_parent_unique_ide"),
                ("recipient_parent_name", "award__latest_transaction__assistance_data__ultimate_parent_legal_enti"),
                ("recipient_country_code", "award__latest_transaction__assistance_data__legal_entity_country_code"),
                ("recipient_country_name", "award__latest_transaction__assistance_data__legal_entity_country_name"),
                ("recipient_address_line_1", "award__latest_transaction__assistance_data__legal_entity_address_line1"),
                ("recipient_address_line_2", "award__latest_transaction__assistance_data__legal_entity_address_line2"),
                ("recipient_city_code", "award__latest_transaction__assistance_data__legal_entity_city_code"),
                ("recipient_city_name", "award__latest_transaction__assistance_data__legal_entity_city_name"),
                ("recipient_county_code", "award__latest_transaction__assistance_data__legal_entity_county_code"),
                ("recipient_county_name", "award__latest_transaction__assistance_data__legal_entity_county_name"),
                ("recipient_state_code", "award__latest_transaction__assistance_data__legal_entity_state_code"),
                ("recipient_state_name", "award__latest_transaction__assistance_data__legal_entity_state_name"),
                ("recipient_zip_code", "award__latest_transaction__assistance_data__legal_entity_zip5"),
                ("recipient_zip_last_4_code", "award__latest_transaction__assistance_data__legal_entity_zip_last4"),
                (
                    "recipient_congressional_district",
                    "award__latest_transaction__assistance_data__legal_entity_congressional",
                ),
                (
                    "recipient_foreign_city_name",
                    "award__latest_transaction__assistance_data__legal_entity_foreign_city",
                ),
                (
                    "recipient_foreign_province_name",
                    "award__latest_transaction__assistance_data__legal_entity_foreign_provi",
                ),
                (
                    "recipient_foreign_postal_code",
                    "award__latest_transaction__assistance_data__legal_entity_foreign_posta",
                ),
                (
                    "primary_place_of_performance_scope",
                    "award__latest_transaction__assistance_data__place_of_performance_scope",
                ),
                (
                    "primary_place_of_performance_country_code",
                    "award__latest_transaction__assistance_data__place_of_perform_country_c",
                ),
                (
                    "primary_place_of_performance_country_name",
                    "award__latest_transaction__assistance_data__place_of_perform_country_n",
                ),
                (
                    "primary_place_of_performance_code",
                    "award__latest_transaction__assistance_data__place_of_performance_code",
                ),
                (
                    "primary_place_of_performance_city_name",
                    "award__latest_transaction__assistance_data__place_of_performance_city",
                ),
                (
                    "primary_place_of_performance_county_code",
                    "award__latest_transaction__assistance_data__place_of_perform_county_co",
                ),
                (
                    "primary_place_of_performance_county_name",
                    "award__latest_transaction__assistance_data__place_of_perform_county_na",
                ),
                (
                    "primary_place_of_performance_state_name",
                    "award__latest_transaction__assistance_data__place_of_perform_state_nam",
                ),
                (
                    "primary_place_of_performance_zip_4",
                    "award__latest_transaction__assistance_data__place_of_performance_zip4a",
                ),
                (
                    "primary_place_of_performance_congressional_district",
                    "award__latest_transaction__assistance_data__place_of_performance_congr",
                ),
                (
                    "primary_place_of_performance_foreign_location",
                    "award__latest_transaction__assistance_data__place_of_performance_forei",
                ),
                ("cfda_number", "award__latest_transaction__assistance_data__cfda_number"),
                ("cfda_title", "award__latest_transaction__assistance_data__cfda_title"),
                ("assistance_type_code", "award__latest_transaction__assistance_data__assistance_type"),
                ("assistance_type_description", "award__latest_transaction__assistance_data__assistance_type_desc"),
                ("award_description", "award__description"),
                (
                    "business_funds_indicator_code",
                    "award__latest_transaction__assistance_data__business_funds_indicator",
                ),
                (
                    "business_funds_indicator_description",
                    "award__latest_transaction__assistance_data__business_funds_ind_desc",
                ),
                ("business_types_code", "award__latest_transaction__assistance_data__business_types"),
                ("business_types_description", "award__latest_transaction__assistance_data__business_types_desc"),
                ("record_type_code", "award__latest_transaction__assistance_data__record_type"),
                ("record_type_description", "award__latest_transaction__assistance_data__record_type_description"),
                ("highly_compensated_officer_1_name", "award__officer_1_name"),
                ("highly_compensated_officer_1_amount", "award__officer_1_amount"),
                ("highly_compensated_officer_2_name", "award__officer_2_name"),
                ("highly_compensated_officer_2_amount", "award__officer_2_amount"),
                ("highly_compensated_officer_3_name", "award__officer_3_name"),
                ("highly_compensated_officer_3_amount", "award__officer_3_amount"),
                ("highly_compensated_officer_4_name", "award__officer_4_name"),
                ("highly_compensated_officer_4_amount", "award__officer_4_amount"),
                ("highly_compensated_officer_5_name", "award__officer_5_name"),
                ("highly_compensated_officer_5_amount", "award__officer_5_amount"),
                ("usaspending_permalink", None),  # to be filled in by annotation
                ("last_modified_date", "award__latest_transaction__assistance_data__modified_at"),
            ]
        ),
    },
    "transaction": {
        "d1": OrderedDict(
            [
                ("contract_transaction_unique_key", "transaction__contract_data__detached_award_proc_unique"),
                ("contract_award_unique_key", "transaction__award__generated_unique_award_id"),
                ("award_id_piid", "transaction__contract_data__piid"),
                ("modification_number", "transaction__contract_data__award_modification_amendme"),
                ("transaction_number", "transaction__contract_data__transaction_number"),
                ("parent_award_agency_id", "transaction__contract_data__referenced_idv_agency_iden"),
                ("parent_award_agency_name", "transaction__contract_data__referenced_idv_agency_desc"),
                ("parent_award_id_piid", "transaction__contract_data__parent_award_id"),
                ("parent_award_modification_number", "transaction__contract_data__referenced_idv_modificatio"),
                ("federal_action_obligation", "transaction__federal_action_obligation"),
                ("total_dollars_obligated", "transaction__contract_data__total_obligated_amount"),
                ("base_and_exercised_options_value", "transaction__contract_data__base_exercised_options_val"),
                ("current_total_value_of_award", "transaction__contract_data__current_total_value_award"),
                ("base_and_all_options_value", "transaction__contract_data__base_and_all_options_value"),
                ("potential_total_value_of_award", "transaction__contract_data__potential_total_value_awar"),
                ("action_date", "transaction__action_date"),
                ("action_date_fiscal_year", None),  # Annotation is used to create this column
                ("period_of_performance_start_date", "transaction__contract_data__period_of_performance_star"),
                ("period_of_performance_current_end_date", "transaction__contract_data__period_of_performance_curr"),
                ("period_of_performance_potential_end_date", "transaction__contract_data__period_of_perf_potential_e"),
                ("ordering_period_end_date", "transaction__contract_data__ordering_period_end_date"),
                ("solicitation_date", "transaction__contract_data__solicitation_date"),
                ("awarding_agency_code", "transaction__contract_data__awarding_agency_code"),
                ("awarding_agency_name", "transaction__contract_data__awarding_agency_name"),
                ("awarding_sub_agency_code", "transaction__contract_data__awarding_sub_tier_agency_c"),
                ("awarding_sub_agency_name", "transaction__contract_data__awarding_sub_tier_agency_n"),
                ("awarding_office_code", "transaction__contract_data__awarding_office_code"),
                ("awarding_office_name", "transaction__contract_data__awarding_office_name"),
                ("funding_agency_code", "transaction__contract_data__funding_agency_code"),
                ("funding_agency_name", "transaction__contract_data__funding_agency_name"),
                ("funding_sub_agency_code", "transaction__contract_data__funding_sub_tier_agency_co"),
                ("funding_sub_agency_name", "transaction__contract_data__funding_sub_tier_agency_na"),
                ("funding_office_code", "transaction__contract_data__funding_office_code"),
                ("funding_office_name", "transaction__contract_data__funding_office_name"),
                ("treasury_accounts_funding_this_award", None),  # Annotation is used to create this column
                ("federal_accounts_funding_this_award", None),  # Annotation is used to create this column
                ("foreign_funding", "transaction__contract_data__foreign_funding"),
                ("foreign_funding_description", "transaction__contract_data__foreign_funding_desc"),
                ("sam_exception", "transaction__contract_data__sam_exception"),
                ("sam_exception_description", "transaction__contract_data__sam_exception_description"),
                ("recipient_duns", "transaction__contract_data__awardee_or_recipient_uniqu"),
                ("recipient_name", "transaction__contract_data__awardee_or_recipient_legal"),
                ("recipient_doing_business_as_name", "transaction__contract_data__vendor_doing_as_business_n"),
                ("cage_code", "transaction__contract_data__cage_code"),
                ("recipient_parent_duns", "transaction__contract_data__ultimate_parent_unique_ide"),
                ("recipient_parent_name", "transaction__contract_data__ultimate_parent_legal_enti"),
                ("recipient_country_code", "transaction__contract_data__legal_entity_country_code"),
                ("recipient_country_name", "transaction__contract_data__legal_entity_country_name"),
                ("recipient_address_line_1", "transaction__contract_data__legal_entity_address_line1"),
                ("recipient_address_line_2", "transaction__contract_data__legal_entity_address_line2"),
                ("recipient_city_name", "transaction__contract_data__legal_entity_city_name"),
                ("recipient_state_code", "transaction__contract_data__legal_entity_state_code"),
                ("recipient_state_name", "transaction__contract_data__legal_entity_state_descrip"),
                ("recipient_zip_4_code", "transaction__contract_data__legal_entity_zip4"),
                ("recipient_congressional_district", "transaction__contract_data__legal_entity_congressional"),
                ("recipient_phone_number", "transaction__contract_data__vendor_phone_number"),
                ("recipient_fax_number", "transaction__contract_data__vendor_fax_number"),
                ("primary_place_of_performance_country_code", "transaction__contract_data__place_of_perform_country_c"),
                ("primary_place_of_performance_country_name", "transaction__contract_data__place_of_perf_country_desc"),
                ("primary_place_of_performance_city_name", "transaction__contract_data__place_of_perform_city_name"),
                ("primary_place_of_performance_county_name", "transaction__contract_data__place_of_perform_county_na"),
                ("primary_place_of_performance_state_code", "transaction__contract_data__place_of_performance_state"),
                ("primary_place_of_performance_state_name", "transaction__contract_data__place_of_perfor_state_desc"),
                ("primary_place_of_performance_zip_4", "transaction__contract_data__place_of_performance_zip4a"),
                (
                    "primary_place_of_performance_congressional_district",
                    "transaction__contract_data__place_of_performance_congr",
                ),
                ("award_or_idv_flag", "transaction__contract_data__pulled_from"),
                (
                    "award_type_code",
                    "transaction__contract_data__contract_award_type",
                ),  # Column is appended to in account_download.py
                (
                    "award_type",
                    "transaction__contract_data__contract_award_type_desc",
                ),  # Column is appended to in account_download.py
                ("idv_type_code", "transaction__contract_data__idv_type"),
                ("idv_type", "transaction__contract_data__idv_type_description"),
                ("multiple_or_single_award_idv_code", "transaction__contract_data__multiple_or_single_award_i"),
                ("multiple_or_single_award_idv", "transaction__contract_data__multiple_or_single_aw_desc"),
                ("type_of_idc_code", "transaction__contract_data__type_of_idc"),
                ("type_of_idc", "transaction__contract_data__type_of_idc_description"),
                ("type_of_contract_pricing_code", "transaction__contract_data__type_of_contract_pricing"),
                ("type_of_contract_pricing", "transaction__contract_data__type_of_contract_pric_desc"),
                ("award_description", "transaction__contract_data__award_description"),
                ("action_type_code", "transaction__action_type"),
                ("action_type", "transaction__action_type_description"),
                ("solicitation_identifier", "transaction__contract_data__solicitation_identifier"),
                ("number_of_actions", "transaction__contract_data__number_of_actions"),
                ("inherently_governmental_functions", "transaction__contract_data__inherently_government_func"),
                (
                    "inherently_governmental_functions_description",
                    "transaction__contract_data__inherently_government_desc",
                ),
                ("product_or_service_code", "transaction__contract_data__product_or_service_code"),
                ("product_or_service_code_description", "transaction__contract_data__product_or_service_co_desc"),
                ("contract_bundling_code", "transaction__contract_data__contract_bundling"),
                ("contract_bundling", "transaction__contract_data__contract_bundling_descrip"),
                ("dod_claimant_program_code", "transaction__contract_data__dod_claimant_program_code"),
                ("dod_claimant_program_description", "transaction__contract_data__dod_claimant_prog_cod_desc"),
                ("naics_code", "transaction__contract_data__naics"),
                ("naics_description", "transaction__contract_data__naics_description"),
                ("recovered_materials_sustainability_code", "transaction__contract_data__recovered_materials_sustai"),
                ("recovered_materials_sustainability", "transaction__contract_data__recovered_materials_s_desc"),
                ("domestic_or_foreign_entity_code", "transaction__contract_data__domestic_or_foreign_entity"),
                ("domestic_or_foreign_entity", "transaction__contract_data__domestic_or_foreign_e_desc"),
                ("dod_acquisition_program_code", "transaction__contract_data__program_system_or_equipmen"),
                ("dod_acquisition_program_description", "transaction__contract_data__program_system_or_equ_desc"),
                (
                    "information_technology_commercial_item_category_code",
                    "transaction__contract_data__information_technology_com",
                ),
                (
                    "information_technology_commercial_item_category",
                    "transaction__contract_data__information_technolog_desc",
                ),
                ("epa_designated_product_code", "transaction__contract_data__epa_designated_product"),
                ("epa_designated_product", "transaction__contract_data__epa_designated_produc_desc"),
                ("country_of_product_or_service_origin_code", "transaction__contract_data__country_of_product_or_serv"),
                ("country_of_product_or_service_origin", "transaction__contract_data__country_of_product_or_desc"),
                ("place_of_manufacture_code", "transaction__contract_data__place_of_manufacture"),
                ("place_of_manufacture", "transaction__contract_data__place_of_manufacture_desc"),
                ("subcontracting_plan_code", "transaction__contract_data__subcontracting_plan"),
                ("subcontracting_plan", "transaction__contract_data__subcontracting_plan_desc"),
                ("extent_competed_code", "transaction__contract_data__extent_competed"),
                ("extent_competed", "transaction__contract_data__extent_compete_description"),
                ("solicitation_procedures_code", "transaction__contract_data__solicitation_procedures"),
                ("solicitation_procedures", "transaction__contract_data__solicitation_procedur_desc"),
                ("type_of_set_aside_code", "transaction__contract_data__type_set_aside"),
                ("type_of_set_aside", "transaction__contract_data__type_set_aside_description"),
                ("evaluated_preference_code", "transaction__contract_data__evaluated_preference"),
                ("evaluated_preference", "transaction__contract_data__evaluated_preference_desc"),
                ("research_code", "transaction__contract_data__research"),
                ("research", "transaction__contract_data__research_description"),
                ("fair_opportunity_limited_sources_code", "transaction__contract_data__fair_opportunity_limited_s"),
                ("fair_opportunity_limited_sources", "transaction__contract_data__fair_opportunity_limi_desc"),
                ("other_than_full_and_open_competition_code", "transaction__contract_data__other_than_full_and_open_c"),
                ("other_than_full_and_open_competition", "transaction__contract_data__other_than_full_and_o_desc"),
                ("number_of_offers_received", "transaction__contract_data__number_of_offers_received"),
                (
                    "commercial_item_acquisition_procedures_code",
                    "transaction__contract_data__commercial_item_acquisitio",
                ),
                ("commercial_item_acquisition_procedures", "transaction__contract_data__commercial_item_acqui_desc"),
                (
                    "small_business_competitiveness_demonstration_program",
                    "transaction__contract_data__small_business_competitive",
                ),
                (
                    "simplified_procedures_for_certain_commercial_items_code",
                    "transaction__contract_data__commercial_item_test_progr",
                ),
                (
                    "simplified_procedures_for_certain_commercial_items",
                    "transaction__contract_data__commercial_item_test_desc",
                ),
                ("a76_fair_act_action_code", "transaction__contract_data__a_76_fair_act_action"),
                ("a76_fair_act_action", "transaction__contract_data__a_76_fair_act_action_desc"),
                ("fed_biz_opps_code", "transaction__contract_data__fed_biz_opps"),
                ("fed_biz_opps", "transaction__contract_data__fed_biz_opps_description"),
                ("local_area_set_aside_code", "transaction__contract_data__local_area_set_aside"),
                ("local_area_set_aside", "transaction__contract_data__local_area_set_aside_desc"),
                (
                    "price_evaluation_adjustment_preference_percent_difference",
                    "transaction__contract_data__price_evaluation_adjustmen",
                ),
                ("clinger_cohen_act_planning_code", "transaction__contract_data__clinger_cohen_act_planning"),
                ("clinger_cohen_act_planning", "transaction__contract_data__clinger_cohen_act_pla_desc"),
                (
                    "materials_supplies_articles_equipment_code",
                    "transaction__contract_data__materials_supplies_article",
                ),
                ("materials_supplies_articles_equipment", "transaction__contract_data__materials_supplies_descrip"),
                ("labor_standards_code", "transaction__contract_data__labor_standards"),
                ("labor_standards", "transaction__contract_data__labor_standards_descrip"),
                ("construction_wage_rate_requirements_code", "transaction__contract_data__construction_wage_rate_req"),
                ("construction_wage_rate_requirements", "transaction__contract_data__construction_wage_rat_desc"),
                ("interagency_contracting_authority_code", "transaction__contract_data__interagency_contracting_au"),
                ("interagency_contracting_authority", "transaction__contract_data__interagency_contract_desc"),
                ("other_statutory_authority", "transaction__contract_data__other_statutory_authority"),
                ("program_acronym", "transaction__contract_data__program_acronym"),
                (
                    "parent_award_type_code",
                    "transaction__contract_data__referenced_idv_type",
                ),  # Column is appended to in account_download.py
                (
                    "parent_award_type",
                    "transaction__contract_data__referenced_idv_type_desc",
                ),  # Column is appended to in account_download.py
                ("parent_award_single_or_multiple_code", "transaction__contract_data__referenced_mult_or_single"),
                ("parent_award_single_or_multiple", "transaction__contract_data__referenced_mult_or_si_desc"),
                ("major_program", "transaction__contract_data__major_program"),
                ("national_interest_action_code", "transaction__contract_data__national_interest_action"),
                ("national_interest_action", "transaction__contract_data__national_interest_desc"),
                ("cost_or_pricing_data_code", "transaction__contract_data__cost_or_pricing_data"),
                ("cost_or_pricing_data", "transaction__contract_data__cost_or_pricing_data_desc"),
                ("cost_accounting_standards_clause_code", "transaction__contract_data__cost_accounting_standards"),
                ("cost_accounting_standards_clause", "transaction__contract_data__cost_accounting_stand_desc"),
                ("government_furnished_property_code", "transaction__contract_data__government_furnished_prope"),
                ("government_furnished_property", "transaction__contract_data__government_furnished_desc"),
                ("sea_transportation_code", "transaction__contract_data__sea_transportation"),
                ("sea_transportation", "transaction__contract_data__sea_transportation_desc"),
                ("undefinitized_action_code", "transaction__contract_data__undefinitized_action"),
                ("undefinitized_action", "transaction__contract_data__undefinitized_action_desc"),
                ("consolidated_contract_code", "transaction__contract_data__consolidated_contract"),
                ("consolidated_contract", "transaction__contract_data__consolidated_contract_desc"),
                ("performance_based_service_acquisition_code", "transaction__contract_data__performance_based_service"),
                ("performance_based_service_acquisition", "transaction__contract_data__performance_based_se_desc"),
                ("multi_year_contract_code", "transaction__contract_data__multi_year_contract"),
                ("multi_year_contract", "transaction__contract_data__multi_year_contract_desc"),
                ("contract_financing_code", "transaction__contract_data__contract_financing"),
                ("contract_financing", "transaction__contract_data__contract_financing_descrip"),
                ("purchase_card_as_payment_method_code", "transaction__contract_data__purchase_card_as_payment_m"),
                ("purchase_card_as_payment_method", "transaction__contract_data__purchase_card_as_paym_desc"),
                (
                    "contingency_humanitarian_or_peacekeeping_operation_code",
                    "transaction__contract_data__contingency_humanitarian_o",
                ),
                (
                    "contingency_humanitarian_or_peacekeeping_operation",
                    "transaction__contract_data__contingency_humanitar_desc",
                ),
                ("alaskan_native_corporation_owned_firm", "transaction__contract_data__alaskan_native_owned_corpo"),
                ("american_indian_owned_business", "transaction__contract_data__american_indian_owned_busi"),
                ("indian_tribe_federally_recognized", "transaction__contract_data__indian_tribe_federally_rec"),
                ("native_hawaiian_organization_owned_firm", "transaction__contract_data__native_hawaiian_owned_busi"),
                ("tribally_owned_firm", "transaction__contract_data__tribally_owned_business"),
                ("veteran_owned_business", "transaction__contract_data__veteran_owned_business"),
                ("service_disabled_veteran_owned_business", "transaction__contract_data__service_disabled_veteran_o"),
                ("woman_owned_business", "transaction__contract_data__woman_owned_business"),
                ("women_owned_small_business", "transaction__contract_data__women_owned_small_business"),
                (
                    "economically_disadvantaged_women_owned_small_business",
                    "transaction__contract_data__economically_disadvantaged",
                ),
                ("joint_venture_women_owned_small_business", "transaction__contract_data__joint_venture_women_owned"),
                (
                    "joint_venture_economic_disadvantaged_women_owned_small_bus",
                    "transaction__contract_data__joint_venture_economically",
                ),
                ("minority_owned_business", "transaction__contract_data__minority_owned_business"),
                (
                    "subcontinent_asian_asian_indian_american_owned_business",
                    "transaction__contract_data__subcontinent_asian_asian_i",
                ),
                ("asian_pacific_american_owned_business", "transaction__contract_data__asian_pacific_american_own"),
                ("black_american_owned_business", "transaction__contract_data__black_american_owned_busin"),
                ("hispanic_american_owned_business", "transaction__contract_data__hispanic_american_owned_bu"),
                ("native_american_owned_business", "transaction__contract_data__native_american_owned_busi"),
                ("other_minority_owned_business", "transaction__contract_data__other_minority_owned_busin"),
                (
                    "contracting_officers_determination_of_business_size",
                    "transaction__contract_data__contracting_officers_desc",
                ),
                (
                    "contracting_officers_determination_of_business_size_code",
                    "transaction__contract_data__contracting_officers_deter",
                ),
                ("emerging_small_business", "transaction__contract_data__emerging_small_business"),
                (
                    "community_developed_corporation_owned_firm",
                    "transaction__contract_data__community_developed_corpor",
                ),
                ("labor_surplus_area_firm", "transaction__contract_data__labor_surplus_area_firm"),
                ("us_federal_government", "transaction__contract_data__us_federal_government"),
                (
                    "federally_funded_research_and_development_corp",
                    "transaction__contract_data__federally_funded_research",
                ),
                ("federal_agency", "transaction__contract_data__federal_agency"),
                ("us_state_government", "transaction__contract_data__us_state_government"),
                ("us_local_government", "transaction__contract_data__us_local_government"),
                ("city_local_government", "transaction__contract_data__city_local_government"),
                ("county_local_government", "transaction__contract_data__county_local_government"),
                ("inter_municipal_local_government", "transaction__contract_data__inter_municipal_local_gove"),
                ("local_government_owned", "transaction__contract_data__local_government_owned"),
                ("municipality_local_government", "transaction__contract_data__municipality_local_governm"),
                ("school_district_local_government", "transaction__contract_data__school_district_local_gove"),
                ("township_local_government", "transaction__contract_data__township_local_government"),
                ("us_tribal_government", "transaction__contract_data__us_tribal_government"),
                ("foreign_government", "transaction__contract_data__foreign_government"),
                ("organizational_type", "transaction__contract_data__organizational_type"),
                ("corporate_entity_not_tax_exempt", "transaction__contract_data__corporate_entity_not_tax_e"),
                ("corporate_entity_tax_exempt", "transaction__contract_data__corporate_entity_tax_exemp"),
                (
                    "partnership_or_limited_liability_partnership",
                    "transaction__contract_data__partnership_or_limited_lia",
                ),
                ("sole_proprietorship", "transaction__contract_data__sole_proprietorship"),
                ("small_agricultural_cooperative", "transaction__contract_data__small_agricultural_coopera"),
                ("international_organization", "transaction__contract_data__international_organization"),
                ("us_government_entity", "transaction__contract_data__us_government_entity"),
                ("community_development_corporation", "transaction__contract_data__community_development_corp"),
                ("domestic_shelter", "transaction__contract_data__domestic_shelter"),
                ("educational_institution", "transaction__contract_data__educational_institution"),
                ("foundation", "transaction__contract_data__foundation"),
                ("hospital_flag", "transaction__contract_data__hospital_flag"),
                ("manufacturer_of_goods", "transaction__contract_data__manufacturer_of_goods"),
                ("veterinary_hospital", "transaction__contract_data__veterinary_hospital"),
                ("hispanic_servicing_institution", "transaction__contract_data__hispanic_servicing_institu"),
                ("receives_contracts", "transaction__contract_data__contracts"),
                ("receives_financial_assistance", "transaction__contract_data__grants"),
                (
                    "receives_contracts_and_financial_assistance",
                    "transaction__contract_data__receives_contracts_and_gra",
                ),
                ("airport_authority", "transaction__contract_data__airport_authority"),
                ("council_of_governments", "transaction__contract_data__council_of_governments"),
                ("housing_authorities_public_tribal", "transaction__contract_data__housing_authorities_public"),
                ("interstate_entity", "transaction__contract_data__interstate_entity"),
                ("planning_commission", "transaction__contract_data__planning_commission"),
                ("port_authority", "transaction__contract_data__port_authority"),
                ("transit_authority", "transaction__contract_data__transit_authority"),
                ("subchapter_scorporation", "transaction__contract_data__subchapter_s_corporation"),
                ("limited_liability_corporation", "transaction__contract_data__limited_liability_corporat"),
                ("foreign_owned", "transaction__contract_data__foreign_owned_and_located"),
                ("for_profit_organization", "transaction__contract_data__for_profit_organization"),
                ("nonprofit_organization", "transaction__contract_data__nonprofit_organization"),
                ("other_not_for_profit_organization", "transaction__contract_data__other_not_for_profit_organ"),
                ("the_ability_one_program", "transaction__contract_data__the_ability_one_program"),
                ("private_university_or_college", "transaction__contract_data__private_university_or_coll"),
                (
                    "state_controlled_institution_of_higher_learning",
                    "transaction__contract_data__state_controlled_instituti",
                ),
                ("1862_land_grant_college", "transaction__contract_data__c1862_land_grant_college"),
                ("1890_land_grant_college", "transaction__contract_data__c1890_land_grant_college"),
                ("1994_land_grant_college", "transaction__contract_data__c1994_land_grant_college"),
                ("minority_institution", "transaction__contract_data__minority_institution"),
                ("historically_black_college", "transaction__contract_data__historically_black_college"),
                ("tribal_college", "transaction__contract_data__tribal_college"),
                ("alaskan_native_servicing_institution", "transaction__contract_data__alaskan_native_servicing_i"),
                ("native_hawaiian_servicing_institution", "transaction__contract_data__native_hawaiian_servicing"),
                ("school_of_forestry", "transaction__contract_data__school_of_forestry"),
                ("veterinary_college", "transaction__contract_data__veterinary_college"),
                ("dot_certified_disadvantage", "transaction__contract_data__dot_certified_disadvantage"),
                (
                    "self_certified_small_disadvantaged_business",
                    "transaction__contract_data__self_certified_small_disad",
                ),
                ("small_disadvantaged_business", "transaction__contract_data__small_disadvantaged_busine"),
                ("c8a_program_participant", "transaction__contract_data__c8a_program_participant"),
                (
                    "historically_underutilized_business_zone_hubzone_firm",
                    "transaction__contract_data__historically_underutilized",
                ),
                ("sba_certified_8a_joint_venture", "transaction__contract_data__sba_certified_8_a_joint_ve"),
                ("highly_compensated_officer_1_name", "transaction__contract_data__officer_1_name"),
                ("highly_compensated_officer_1_amount", "transaction__contract_data__officer_1_amount"),
                ("highly_compensated_officer_2_name", "transaction__contract_data__officer_2_name"),
                ("highly_compensated_officer_2_amount", "transaction__contract_data__officer_2_amount"),
                ("highly_compensated_officer_3_name", "transaction__contract_data__officer_3_name"),
                ("highly_compensated_officer_3_amount", "transaction__contract_data__officer_3_amount"),
                ("highly_compensated_officer_4_name", "transaction__contract_data__officer_4_name"),
                ("highly_compensated_officer_4_amount", "transaction__contract_data__officer_4_amount"),
                ("highly_compensated_officer_5_name", "transaction__contract_data__officer_5_name"),
                ("highly_compensated_officer_5_amount", "transaction__contract_data__officer_5_amount"),
                ("usaspending_permalink", None),  # to be filled in by annotation
                ("last_modified_date", "transaction__contract_data__last_modified"),
            ]
        ),
        "d2": OrderedDict(
            [
                ("assistance_transaction_unique_key", "transaction__assistance_data__afa_generated_unique"),
                ("assistance_award_unique_key", "transaction__award__generated_unique_award_id"),
                ("award_id_fain", "transaction__assistance_data__fain"),
                ("modification_number", "transaction__modification_number"),
                ("award_id_uri", "transaction__assistance_data__uri"),
                ("sai_number", "transaction__assistance_data__sai_number"),
                ("federal_action_obligation", "transaction__federal_action_obligation"),
                ("total_obligated_amount", "transaction__award__total_obligation"),
                ("non_federal_funding_amount", "transaction__assistance_data__non_federal_funding_amount"),
                ("total_non_federal_funding_amount", "transaction__award__non_federal_funding_amount"),
                ("face_value_of_loan", "transaction__assistance_data__face_value_loan_guarantee"),
                ("original_loan_subsidy_cost", "transaction__original_loan_subsidy_cost"),
                ("total_face_value_of_loan", "transaction__award__total_loan_value"),
                ("total_loan_subsidy_cost", "transaction__award__total_subsidy_cost"),
                ("action_date", "transaction__action_date"),
                ("action_date_fiscal_year", None),  # Annotation is used to create this column
                ("period_of_performance_start_date", "transaction__period_of_performance_start_date"),
                ("period_of_performance_current_end_date", "transaction__period_of_performance_current_end_date"),
                ("awarding_agency_code", "transaction__assistance_data__awarding_agency_code"),
                ("awarding_agency_name", "transaction__assistance_data__awarding_agency_name"),
                ("awarding_sub_agency_code", "transaction__assistance_data__awarding_sub_tier_agency_c"),
                ("awarding_sub_agency_name", "transaction__assistance_data__awarding_sub_tier_agency_n"),
                ("awarding_office_code", "transaction__assistance_data__awarding_office_code"),
                ("awarding_office_name", "transaction__assistance_data__awarding_office_name"),
                ("funding_agency_code", "transaction__assistance_data__funding_agency_code"),
                ("funding_agency_name", "transaction__assistance_data__funding_agency_name"),
                ("funding_sub_agency_code", "transaction__assistance_data__funding_sub_tier_agency_co"),
                ("funding_sub_agency_name", "transaction__assistance_data__funding_sub_tier_agency_na"),
                ("funding_office_code", "transaction__assistance_data__funding_office_code"),
                ("funding_office_name", "transaction__assistance_data__funding_office_name"),
                ("treasury_accounts_funding_this_award", None),  # Annotation is used to create this column
                ("federal_accounts_funding_this_award", None),  # Annotation is used to create this column
                ("recipient_duns", "transaction__assistance_data__awardee_or_recipient_uniqu"),
                ("recipient_name", "transaction__assistance_data__awardee_or_recipient_legal"),
                ("recipient_parent_duns", "transaction__assistance_data__ultimate_parent_unique_ide"),
                ("recipient_parent_name", "transaction__assistance_data__ultimate_parent_legal_enti"),
                ("recipient_country_code", "transaction__assistance_data__legal_entity_country_code"),
                ("recipient_country_name", "transaction__assistance_data__legal_entity_country_name"),
                ("recipient_address_line_1", "transaction__assistance_data__legal_entity_address_line1"),
                ("recipient_address_line_2", "transaction__assistance_data__legal_entity_address_line2"),
                ("recipient_city_code", "transaction__assistance_data__legal_entity_city_code"),
                ("recipient_city_name", "transaction__assistance_data__legal_entity_city_name"),
                ("recipient_county_code", "transaction__assistance_data__legal_entity_county_code"),
                ("recipient_county_name", "transaction__assistance_data__legal_entity_county_name"),
                ("recipient_state_code", "transaction__assistance_data__legal_entity_state_code"),
                ("recipient_state_name", "transaction__assistance_data__legal_entity_state_name"),
                ("recipient_zip_code", "transaction__assistance_data__legal_entity_zip5"),
                ("recipient_zip_last_4_code", "transaction__assistance_data__legal_entity_zip_last4"),
                ("recipient_congressional_district", "transaction__assistance_data__legal_entity_congressional"),
                ("recipient_foreign_city_name", "transaction__assistance_data__legal_entity_foreign_city"),
                ("recipient_foreign_province_name", "transaction__assistance_data__legal_entity_foreign_provi"),
                ("recipient_foreign_postal_code", "transaction__assistance_data__legal_entity_foreign_posta"),
                ("primary_place_of_performance_scope", "transaction__assistance_data__place_of_performance_scope"),
                (
                    "primary_place_of_performance_country_code",
                    "transaction__assistance_data__place_of_perform_country_c",
                ),
                (
                    "primary_place_of_performance_country_name",
                    "transaction__assistance_data__place_of_perform_country_n",
                ),
                ("primary_place_of_performance_code", "transaction__assistance_data__place_of_performance_code"),
                ("primary_place_of_performance_city_name", "transaction__assistance_data__place_of_performance_city"),
                (
                    "primary_place_of_performance_county_code",
                    "transaction__assistance_data__place_of_perform_county_co",
                ),
                (
                    "primary_place_of_performance_county_name",
                    "transaction__assistance_data__place_of_perform_county_na",
                ),
                ("primary_place_of_performance_state_name", "transaction__assistance_data__place_of_perform_state_nam"),
                ("primary_place_of_performance_zip_4", "transaction__assistance_data__place_of_performance_zip4a"),
                (
                    "primary_place_of_performance_congressional_district",
                    "transaction__assistance_data__place_of_performance_congr",
                ),
                (
                    "primary_place_of_performance_foreign_location",
                    "transaction__assistance_data__place_of_performance_forei",
                ),
                ("cfda_number", "transaction__assistance_data__cfda_number"),
                ("cfda_title", "transaction__assistance_data__cfda_title"),
                ("assistance_type_code", "transaction__assistance_data__assistance_type"),
                ("assistance_type_description", "transaction__assistance_data__assistance_type_desc"),
                ("award_description", "transaction__assistance_data__award_description"),
                ("business_funds_indicator_code", "transaction__assistance_data__business_funds_indicator"),
                ("business_funds_indicator_description", "transaction__assistance_data__business_funds_ind_desc"),
                ("business_types_code", "transaction__assistance_data__business_types"),
                ("business_types_description", "transaction__assistance_data__business_types_desc"),
                ("correction_delete_indicator_code", "transaction__assistance_data__correction_delete_indicatr"),
                ("correction_delete_indicator_description", "transaction__assistance_data__correction_delete_ind_desc"),
                ("action_type_code", "transaction__action_type"),
                ("action_type_description", "transaction__assistance_data__action_type_description"),
                ("record_type_code", "transaction__assistance_data__record_type"),
                ("record_type_description", "transaction__assistance_data__record_type_description"),
                ("highly_compensated_officer_1_name", "transaction__assistance_data__officer_1_name"),
                ("highly_compensated_officer_1_amount", "transaction__assistance_data__officer_1_amount"),
                ("highly_compensated_officer_2_name", "transaction__assistance_data__officer_2_name"),
                ("highly_compensated_officer_2_amount", "transaction__assistance_data__officer_2_amount"),
                ("highly_compensated_officer_3_name", "transaction__assistance_data__officer_3_name"),
                ("highly_compensated_officer_3_amount", "transaction__assistance_data__officer_3_amount"),
                ("highly_compensated_officer_4_name", "transaction__assistance_data__officer_4_name"),
                ("highly_compensated_officer_4_amount", "transaction__assistance_data__officer_4_amount"),
                ("highly_compensated_officer_5_name", "transaction__assistance_data__officer_5_name"),
                ("highly_compensated_officer_5_amount", "transaction__assistance_data__officer_5_amount"),
                ("usaspending_permalink", None),  # to be filled in by annotation
                ("last_modified_date", "transaction__assistance_data__modified_at"),
            ]
        ),
    },
    "subaward": {
        "d1": OrderedDict(
            [
                ("prime_award_unique_key", "broker_subaward__unique_award_key"),
                ("prime_award_piid", "broker_subaward__award_id"),
                ("prime_award_parent_piid", "broker_subaward__parent_award_id"),
                ("prime_award_amount", "broker_subaward__award_amount"),
                ("prime_award_base_action_date", "broker_subaward__action_date"),
                ("prime_award_base_action_date_fiscal_year", None),  # Annotation is used to create this column
                ("prime_award_period_of_performance_start_date", "award__period_of_performance_start_date"),
                ("prime_award_period_of_performance_current_end_date", "award__period_of_performance_current_end_date"),
                ("period_of_performance_potential_end_date", None),  # Annotation is used to create this column
                ("prime_award_awarding_agency_code", "broker_subaward__awarding_agency_code"),
                ("prime_award_awarding_agency_name", "broker_subaward__awarding_agency_name"),
                ("prime_award_awarding_sub_agency_code", "broker_subaward__awarding_sub_tier_agency_c"),
                ("prime_award_awarding_sub_agency_name", "broker_subaward__awarding_sub_tier_agency_n"),
                ("prime_award_awarding_office_code", "broker_subaward__awarding_office_code"),
                ("prime_award_awarding_office_name", "broker_subaward__awarding_office_name"),
                ("prime_award_funding_agency_code", "broker_subaward__funding_agency_code"),
                ("prime_award_funding_agency_name", "broker_subaward__funding_agency_name"),
                ("prime_award_funding_sub_agency_code", "broker_subaward__funding_sub_tier_agency_co"),
                ("prime_award_funding_sub_agency_name", "broker_subaward__funding_sub_tier_agency_na"),
                ("prime_award_funding_office_code", "broker_subaward__funding_office_code"),
                ("prime_award_funding_office_name", "broker_subaward__funding_office_name"),
                ("prime_award_treasury_accounts_funding_this_award", None),  # Annotation is used to create this column
                ("prime_award_federal_accounts_funding_this_award", None),  # Annotation is used to create this column
                ("prime_awardee_duns", "broker_subaward__awardee_or_recipient_uniqu"),
                ("prime_awardee_name", "broker_subaward__awardee_or_recipient_legal"),
                ("prime_awardee_dba_name", "broker_subaward__dba_name"),
                ("prime_awardee_parent_duns", "broker_subaward__ultimate_parent_unique_ide"),
                ("prime_awardee_parent_name", "broker_subaward__ultimate_parent_legal_enti"),
                ("prime_awardee_country_code", "broker_subaward__legal_entity_country_code"),
                ("prime_awardee_country_name", "broker_subaward__legal_entity_country_name"),
                ("prime_awardee_address_line_1", "broker_subaward__legal_entity_address_line1"),
                ("prime_awardee_city_name", "broker_subaward__legal_entity_city_name"),
                ("prime_awardee_state_code", "broker_subaward__legal_entity_state_code"),
                ("prime_awardee_state_name", "broker_subaward__legal_entity_state_name"),
                ("prime_awardee_zip_code", "broker_subaward__legal_entity_zip"),
                ("prime_awardee_congressional_district", "broker_subaward__legal_entity_congressional"),
                ("prime_awardee_foreign_postal_code", "broker_subaward__legal_entity_foreign_posta"),
                ("prime_awardee_business_types", "broker_subaward__business_types"),
                ("prime_award_primary_place_of_performance_city_name", "broker_subaward__place_of_perform_city_name"),
                ("prime_award_primary_place_of_performance_state_code", "broker_subaward__place_of_perform_state_code"),
                ("prime_award_primary_place_of_performance_state_name", "broker_subaward__place_of_perform_state_name"),
                (
                    "prime_award_primary_place_of_performance_address_zip_code",
                    "broker_subaward__place_of_performance_zip",
                ),
                (
                    "prime_award_primary_place_of_performance_congressional_district",
                    "broker_subaward__place_of_perform_congressio",
                ),
                (
                    "prime_award_primary_place_of_performance_country_code",
                    "broker_subaward__place_of_perform_country_co",
                ),
                (
                    "prime_award_primary_place_of_performance_country_name",
                    "broker_subaward__place_of_perform_country_na",
                ),
                ("prime_award_description", "broker_subaward__award_description"),
                ("prime_award_project_title", "broker_subaward__program_title"),
                ("prime_award_naics_code", "broker_subaward__naics"),
                ("prime_award_naics_description", "broker_subaward__naics_description"),
                ("national_interest_action_code", "award__latest_transaction__contract_data__national_interest_action"),
                ("national_interest_action", "award__latest_transaction__contract_data__national_interest_desc"),
                ("subaward_type", "broker_subaward__subaward_type"),
                ("subaward_fsrs_report_id", "broker_subaward__internal_id"),
                ("subaward_fsrs_report_year", "broker_subaward__subaward_report_year"),
                ("subaward_fsrs_report_month", "broker_subaward__subaward_report_month"),
                ("subaward_number", "broker_subaward__subaward_number"),
                ("subaward_amount", "broker_subaward__subaward_amount"),
                ("subaward_action_date", "broker_subaward__sub_action_date"),
                ("subaward_action_date_fiscal_year", None),  # Annotation is used to create this column
                ("subawardee_duns", "broker_subaward__sub_awardee_or_recipient_uniqu"),
                ("subawardee_name", "broker_subaward__sub_awardee_or_recipient_legal"),
                ("subawardee_dba_name", "broker_subaward__sub_dba_name"),
                ("subawardee_parent_duns", "broker_subaward__sub_ultimate_parent_unique_ide"),
                ("subawardee_parent_name", "broker_subaward__sub_ultimate_parent_legal_enti"),
                ("subawardee_country_code", "broker_subaward__sub_legal_entity_country_code"),
                ("subawardee_country_name", "broker_subaward__sub_legal_entity_country_name"),
                ("subawardee_address_line_1", "broker_subaward__sub_legal_entity_address_line1"),
                ("subawardee_city_name", "broker_subaward__sub_legal_entity_city_name"),
                ("subawardee_state_code", "broker_subaward__sub_legal_entity_state_code"),
                ("subawardee_state_name", "broker_subaward__sub_legal_entity_state_name"),
                ("subawardee_zip_code", "broker_subaward__sub_legal_entity_zip"),
                ("subawardee_congressional_district", "broker_subaward__sub_legal_entity_congressional"),
                ("subawardee_foreign_postal_code", "broker_subaward__sub_legal_entity_foreign_posta"),
                ("subawardee_business_types", "broker_subaward__sub_business_types"),
                ("subaward_primary_place_of_performance_address_line_1", "broker_subaward__place_of_perform_street"),
                ("subaward_primary_place_of_performance_city_name", "broker_subaward__sub_place_of_perform_city_name"),
                (
                    "subaward_primary_place_of_performance_state_code",
                    "broker_subaward__sub_place_of_perform_state_code",
                ),
                (
                    "subaward_primary_place_of_performance_state_name",
                    "broker_subaward__sub_place_of_perform_state_name",
                ),
                (
                    "subaward_primary_place_of_performance_address_zip_code",
                    "broker_subaward__sub_place_of_performance_zip",
                ),
                (
                    "subaward_primary_place_of_performance_congressional_district",
                    "broker_subaward__sub_place_of_perform_congressio",
                ),
                (
                    "subaward_primary_place_of_performance_country_code",
                    "broker_subaward__sub_place_of_perform_country_co",
                ),
                (
                    "subaward_primary_place_of_performance_country_name",
                    "broker_subaward__sub_place_of_perform_country_na",
                ),
                ("subaward_description", "broker_subaward__subaward_description"),
                ("subawardee_highly_compensated_officer_1_name", "broker_subaward__sub_high_comp_officer1_full_na"),
                ("subawardee_highly_compensated_officer_1_amount", "broker_subaward__sub_high_comp_officer1_amount"),
                ("subawardee_highly_compensated_officer_2_name", "broker_subaward__sub_high_comp_officer2_full_na"),
                ("subawardee_highly_compensated_officer_2_amount", "broker_subaward__sub_high_comp_officer2_amount"),
                ("subawardee_highly_compensated_officer_3_name", "broker_subaward__sub_high_comp_officer3_full_na"),
                ("subawardee_highly_compensated_officer_3_amount", "broker_subaward__sub_high_comp_officer3_amount"),
                ("subawardee_highly_compensated_officer_4_name", "broker_subaward__sub_high_comp_officer4_full_na"),
                ("subawardee_highly_compensated_officer_4_amount", "broker_subaward__sub_high_comp_officer4_amount"),
                ("subawardee_highly_compensated_officer_5_name", "broker_subaward__sub_high_comp_officer5_full_na"),
                ("subawardee_highly_compensated_officer_5_amount", "broker_subaward__sub_high_comp_officer5_amount"),
                ("usaspending_permalink", None),  # to be filled in by annotation
                ("subaward_fsrs_report_last_modified_date", "broker_subaward__date_submitted"),
            ]
        ),
        "d2": OrderedDict(
            [
                ("prime_award_unique_key", "broker_subaward__unique_award_key"),
                ("prime_award_fain", "broker_subaward__award_id"),
                ("prime_award_amount", "broker_subaward__award_amount"),
                ("prime_award_base_action_date", "broker_subaward__action_date"),
                ("prime_award_base_action_date_fiscal_year", None),  # Annotation is used to create this column
                ("prime_award_period_of_performance_start_date", "award__period_of_performance_start_date"),
                ("prime_award_period_of_performance_current_end_date", "award__period_of_performance_current_end_date"),
                ("prime_award_awarding_agency_code", "broker_subaward__awarding_agency_code"),
                ("prime_award_awarding_agency_name", "broker_subaward__awarding_agency_name"),
                ("prime_award_awarding_sub_agency_code", "broker_subaward__awarding_sub_tier_agency_c"),
                ("prime_award_awarding_sub_agency_name", "broker_subaward__awarding_sub_tier_agency_n"),
                ("prime_award_awarding_office_code", "broker_subaward__awarding_office_code"),
                ("prime_award_awarding_office_name", "broker_subaward__awarding_office_name"),
                ("prime_award_funding_agency_code", "broker_subaward__funding_agency_code"),
                ("prime_award_funding_agency_name", "broker_subaward__funding_agency_name"),
                ("prime_award_funding_sub_agency_code", "broker_subaward__funding_sub_tier_agency_co"),
                ("prime_award_funding_sub_agency_name", "broker_subaward__funding_sub_tier_agency_na"),
                ("prime_award_funding_office_code", "broker_subaward__funding_office_code"),
                ("prime_award_funding_office_name", "broker_subaward__funding_office_name"),
                ("prime_award_treasury_accounts_funding_this_award", None),  # Annotation is used to create this column
                ("prime_award_federal_accounts_funding_this_award", None),  # Annotation is used to create this column
                ("prime_awardee_duns", "broker_subaward__awardee_or_recipient_uniqu"),
                ("prime_awardee_name", "broker_subaward__awardee_or_recipient_legal"),
                ("prime_awardee_dba_name", "broker_subaward__dba_name"),
                ("prime_awardee_parent_duns", "broker_subaward__ultimate_parent_unique_ide"),
                ("prime_awardee_parent_name", "broker_subaward__ultimate_parent_legal_enti"),
                ("prime_awardee_country_code", "broker_subaward__legal_entity_country_code"),
                ("prime_awardee_country_name", "broker_subaward__legal_entity_country_name"),
                ("prime_awardee_address_line_1", "broker_subaward__legal_entity_address_line1"),
                ("prime_awardee_city_name", "broker_subaward__legal_entity_city_name"),
                ("prime_awardee_state_code", "broker_subaward__legal_entity_state_code"),
                ("prime_awardee_state_name", "broker_subaward__legal_entity_state_name"),
                ("prime_awardee_zip_code", "broker_subaward__legal_entity_zip"),
                ("prime_awardee_congressional_district", "broker_subaward__legal_entity_congressional"),
                ("prime_awardee_foreign_postal_code", "broker_subaward__legal_entity_foreign_posta"),
                ("prime_awardee_business_types", "broker_subaward__business_types"),
                ("prime_award_primary_place_of_performance_scope", "subaward__place_of_perform_scope"),
                ("prime_award_primary_place_of_performance_city_name", "broker_subaward__place_of_perform_city_name"),
                ("prime_award_primary_place_of_performance_state_code", "broker_subaward__place_of_perform_state_code"),
                ("prime_award_primary_place_of_performance_state_name", "broker_subaward__place_of_perform_state_name"),
                (
                    "prime_award_primary_place_of_performance_address_zip_code",
                    "broker_subaward__place_of_performance_zip",
                ),
                (
                    "prime_award_primary_place_of_performance_congressional_district",
                    "broker_subaward__place_of_perform_congressio",
                ),
                (
                    "prime_award_primary_place_of_performance_country_code",
                    "broker_subaward__place_of_perform_country_co",
                ),
                (
                    "prime_award_primary_place_of_performance_country_name",
                    "broker_subaward__place_of_perform_country_na",
                ),
                ("prime_award_description", "broker_subaward__award_description"),
                ("prime_award_cfda_number", "broker_subaward__cfda_numbers"),
                ("prime_award_cfda_title", "broker_subaward__cfda_titles"),
                ("subaward_type", "broker_subaward__subaward_type"),
                ("subaward_fsrs_report_id", "broker_subaward__internal_id"),
                ("subaward_fsrs_report_year", "broker_subaward__subaward_report_year"),
                ("subaward_fsrs_report_month", "broker_subaward__subaward_report_month"),
                ("subaward_number", "broker_subaward__subaward_number"),
                ("subaward_amount", "broker_subaward__subaward_amount"),
                ("subaward_action_date", "broker_subaward__sub_action_date"),
                ("subaward_action_date_fiscal_year", None),  # Annotation is used to create this column
                ("subawardee_duns", "broker_subaward__sub_awardee_or_recipient_uniqu"),
                ("subawardee_name", "broker_subaward__sub_awardee_or_recipient_legal"),
                ("subawardee_dba_name", "broker_subaward__sub_dba_name"),
                ("subawardee_parent_duns", "broker_subaward__sub_ultimate_parent_unique_ide"),
                ("subawardee_parent_name", "broker_subaward__sub_ultimate_parent_legal_enti"),
                ("subawardee_country_code", "broker_subaward__sub_legal_entity_country_code"),
                ("subawardee_country_name", "broker_subaward__sub_legal_entity_country_name"),
                ("subawardee_address_line_1", "broker_subaward__sub_legal_entity_address_line1"),
                ("subawardee_city_name", "broker_subaward__sub_legal_entity_city_name"),
                ("subawardee_state_code", "broker_subaward__sub_legal_entity_state_code"),
                ("subawardee_state_name", "broker_subaward__sub_legal_entity_state_name"),
                ("subawardee_zip_code", "broker_subaward__sub_legal_entity_zip"),
                ("subawardee_congressional_district", "broker_subaward__sub_legal_entity_congressional"),
                ("subawardee_foreign_postal_code", "broker_subaward__sub_legal_entity_foreign_posta"),
                ("subawardee_business_types", "broker_subaward__sub_business_types"),
                ("subaward_primary_place_of_performance_address_line_1", "broker_subaward__place_of_perform_street"),
                ("subaward_primary_place_of_performance_city_name", "broker_subaward__sub_place_of_perform_city_name"),
                (
                    "subaward_primary_place_of_performance_state_code",
                    "broker_subaward__sub_place_of_perform_state_code",
                ),
                (
                    "subaward_primary_place_of_performance_state_name",
                    "broker_subaward__sub_place_of_perform_state_name",
                ),
                (
                    "subaward_primary_place_of_performance_address_zip_code",
                    "broker_subaward__sub_place_of_performance_zip",
                ),
                (
                    "subaward_primary_place_of_performance_congressional_district",
                    "broker_subaward__sub_place_of_perform_congressio",
                ),
                (
                    "subaward_primary_place_of_performance_country_code",
                    "broker_subaward__sub_place_of_perform_country_co",
                ),
                (
                    "subaward_primary_place_of_performance_country_name",
                    "broker_subaward__sub_place_of_perform_country_na",
                ),
                ("subaward_description", "broker_subaward__subaward_description"),
                ("subawardee_highly_compensated_officer_1_name", "broker_subaward__sub_high_comp_officer1_full_na"),
                ("subawardee_highly_compensated_officer_1_amount", "broker_subaward__sub_high_comp_officer1_amount"),
                ("subawardee_highly_compensated_officer_2_name", "broker_subaward__sub_high_comp_officer2_full_na"),
                ("subawardee_highly_compensated_officer_2_amount", "broker_subaward__sub_high_comp_officer2_amount"),
                ("subawardee_highly_compensated_officer_3_name", "broker_subaward__sub_high_comp_officer3_full_na"),
                ("subawardee_highly_compensated_officer_3_amount", "broker_subaward__sub_high_comp_officer3_amount"),
                ("subawardee_highly_compensated_officer_4_name", "broker_subaward__sub_high_comp_officer4_full_na"),
                ("subawardee_highly_compensated_officer_4_amount", "broker_subaward__sub_high_comp_officer4_amount"),
                ("subawardee_highly_compensated_officer_5_name", "broker_subaward__sub_high_comp_officer5_full_na"),
                ("subawardee_highly_compensated_officer_5_amount", "broker_subaward__sub_high_comp_officer5_amount"),
                ("usaspending_permalink", None),  # to be filled in by annotation
                ("subaward_fsrs_report_last_modified_date", "broker_subaward__date_submitted"),
            ]
        ),
    },
    "account_balances": {
        "treasury_account": OrderedDict(
            [
                ("owning_agency_name", "treasury_account_identifier__funding_toptier_agency__name"),
                ("reporting_agency_name", "submission__reporting_agency_name"),
<<<<<<< HEAD
                ("submission_period", "submission_period",),  # Column is appended to in account_download.py
=======
                (
                    "last_reported_submission_period",
                    "last_reported_submission_period",
                ),  # Column is annotated in account_download.py
>>>>>>> 726ecfa6
                (
                    "allocation_transfer_agency_identifier_code",
                    "treasury_account_identifier__allocation_transfer_agency_id",
                ),
                ("agency_identifier_code", "treasury_account_identifier__agency_id"),
                ("beginning_period_of_availability", "treasury_account_identifier__beginning_period_of_availability"),
                ("ending_period_of_availability", "treasury_account_identifier__ending_period_of_availability"),
                ("availability_type_code", "treasury_account_identifier__availability_type_code"),
                ("main_account_code", "treasury_account_identifier__main_account_code"),
                ("sub_account_code", "treasury_account_identifier__sub_account_code"),
                ("treasury_account_symbol", "treasury_account_identifier__tas_rendering_label"),
                ("treasury_account_name", "treasury_account_identifier__account_title"),
                ("agency_identifier_name", "agency_identifier_name"),  # Column is annotated in account_download.py
                (
                    "allocation_transfer_agency_identifier_name",
                    "allocation_transfer_agency_identifier_name",
                ),  # Column is annotated in account_download.py
                ("budget_function", "treasury_account_identifier__budget_function_title"),
                ("budget_subfunction", "treasury_account_identifier__budget_subfunction_title"),
                ("federal_account_symbol", "treasury_account_identifier__federal_account__federal_account_code"),
                ("federal_account_name", "treasury_account_identifier__federal_account__account_title"),
                (
                    "budget_authority_unobligated_balance_brought_forward",
                    "budget_authority_unobligated_balance_brought_forward_fyb",
                ),
                (
                    "adjustments_to_unobligated_balance_brought_forward",
                    "adjustments_to_unobligated_balance_brought_forward_cpe",
                ),
                ("budget_authority_appropriated_amount", "budget_authority_appropriated_amount_cpe"),
                ("borrowing_authority_amount", "borrowing_authority_amount_total_cpe"),
                ("contract_authority_amount", "contract_authority_amount_total_cpe"),
                (
                    "spending_authority_from_offsetting_collections_amount",
                    "spending_authority_from_offsetting_collections_amount_cpe",
                ),
                ("total_other_budgetary_resources_amount", "other_budgetary_resources_amount_cpe"),
                ("total_budgetary_resources", "total_budgetary_resources_amount_cpe"),
                ("obligations_incurred", "obligations_incurred_total_by_tas_cpe"),
                (
                    "deobligations_or_recoveries_or_refunds_from_prior_year",
                    "deobligations_recoveries_refunds_by_tas_cpe",
                ),
                ("unobligated_balance", "unobligated_balance_cpe"),
                ("gross_outlay_amount", "gross_outlay_amount_by_tas_cpe"),
                ("status_of_budgetary_resources_total", "status_of_budgetary_resources_total_cpe"),
                (
                    "last_modified_date" + NAMING_CONFLICT_DISCRIMINATOR,
                    "last_modified_date" + NAMING_CONFLICT_DISCRIMINATOR,
                ),  # Column is annotated in account_download.py
            ]
        ),
        "federal_account": OrderedDict(
            [
                ("owning_agency_name", "treasury_account_identifier__federal_account__parent_toptier_agency__name"),
<<<<<<< HEAD
                ("reporting_agency_name", "reporting_agency_name"),  # Column is appended to in account_download.py
                ("submission_period", "submission_period",),  # Column is appended to in account_download.py
                ("federal_account_symbol", "federal_account_symbol"),  # Column is appended to in account_download.py
=======
                ("reporting_agency_name", "reporting_agency_name"),  # Column is annotated in account_download.py
                (
                    "last_reported_submission_period",
                    "last_reported_submission_period",
                ),  # Column is annotated in account_download.py
                ("federal_account_symbol", "treasury_account_identifier__federal_account__federal_account_code"),
>>>>>>> 726ecfa6
                ("federal_account_name", "treasury_account_identifier__federal_account__account_title"),
                ("agency_identifier_name", "agency_identifier_name"),  # Column is annotated in account_download.py
                ("budget_function", "budget_function"),  # Column is annotated in account_download.py
                ("budget_subfunction", "budget_subfunction"),  # Column is annotated in account_download.py
                (
                    "budget_authority_unobligated_balance_brought_forward",
                    "budget_authority_unobligated_balance_brought_forward",
                ),
                (
                    "adjustments_to_unobligated_balance_brought_forward",
                    "adjustments_to_unobligated_balance_brought_forward",
                ),
                ("budget_authority_appropriated_amount", "budget_authority_appropriated_amount"),
                ("borrowing_authority_amount", "borrowing_authority_amount"),
                ("contract_authority_amount", "contract_authority_amount"),
                (
                    "spending_authority_from_offsetting_collections_amount",
                    "spending_authority_from_offsetting_collections_amount",
                ),
                ("total_other_budgetary_resources_amount", "total_other_budgetary_resources_amount"),
                ("total_budgetary_resources", "total_budgetary_resources"),
                ("obligations_incurred", "obligations_incurred"),
                (
                    "deobligations_or_recoveries_or_refunds_from_prior_year",
                    "deobligations_or_recoveries_or_refunds_from_prior_year",
                ),
                ("unobligated_balance", "unobligated_balance"),
                ("gross_outlay_amount", "gross_outlay_amount"),
                ("status_of_budgetary_resources_total", "status_of_budgetary_resources_total"),
                (
                    "last_modified_date" + NAMING_CONFLICT_DISCRIMINATOR,
                    "last_modified_date" + NAMING_CONFLICT_DISCRIMINATOR,
                ),  # Column is annotated in account_download.py
            ]
        ),
    },
    "object_class_program_activity": {
        "treasury_account": OrderedDict(
            [
                ("owning_agency_name", "treasury_account__funding_toptier_agency__name"),
                ("reporting_agency_name", "submission__reporting_agency_name"),
<<<<<<< HEAD
                ("submission_period", "submission_period",),  # Column is appended to in account_download.py
                ("allocation_transfer_agency_identifer_code", "treasury_account__allocation_transfer_agency_id"),
=======
                (
                    "last_reported_submission_period",
                    "last_reported_submission_period",
                ),  # Column is annotated in account_download.py
                ("allocation_transfer_agency_identifier_code", "treasury_account__allocation_transfer_agency_id"),
>>>>>>> 726ecfa6
                ("agency_identifier_code", "treasury_account__agency_id"),
                ("beginning_period_of_availability", "treasury_account__beginning_period_of_availability"),
                ("ending_period_of_availability", "treasury_account__ending_period_of_availability"),
                ("availability_type_code", "treasury_account__availability_type_code"),
                ("main_account_code", "treasury_account__main_account_code"),
                ("sub_account_code", "treasury_account__sub_account_code"),
                ("treasury_account_symbol", "treasury_account__tas_rendering_label"),
                ("treasury_account_name", "treasury_account__account_title"),
                ("agency_identifier_name", "agency_identifier_name"),  # Column is annotated in account_download.py
                (
                    "allocation_transfer_agency_identifier_name",
                    "allocation_transfer_agency_identifier_name",
                ),  # Column is annotated in account_download.py
                ("budget_function", "treasury_account__budget_function_title"),
                ("budget_subfunction", "treasury_account__budget_subfunction_title"),
                ("federal_account_symbol", "treasury_account__federal_account__federal_account_code"),
                ("federal_account_name", "treasury_account__federal_account__account_title"),
                ("program_activity_code", "program_activity__program_activity_code"),
                ("program_activity_name", "program_activity__program_activity_name"),
                ("object_class_code", "object_class__object_class"),
                ("object_class_name", "object_class__object_class_name"),
                ("direct_or_reimbursable_funding_source", "object_class__direct_reimbursable"),
                ("disaster_emergency_fund_code", "disaster_emergency_fund__code"),
                ("disaster_emergency_fund_name", "disaster_emergency_fund__title"),
                ("obligations_incurred", "obligations_incurred_by_program_object_class_cpe"),
                (
                    "deobligations_or_recoveries_or_refunds_from_prior_year",
                    "deobligations_recoveries_refund_pri_program_object_class_cpe",
                ),
                ("gross_outlay_amount", "gross_outlay_amount_by_program_object_class_cpe"),
                (
                    "last_modified_date" + NAMING_CONFLICT_DISCRIMINATOR,
                    "last_modified_date" + NAMING_CONFLICT_DISCRIMINATOR,
                ),  # Column is annotated in account_download.py
            ]
        ),
        "federal_account": OrderedDict(
            [
                ("owning_agency_name", "treasury_account__federal_account__parent_toptier_agency__name"),
<<<<<<< HEAD
                ("reporting_agency_name", "reporting_agency_name"),  # Column is appended to in account_download.py
                ("submission_period", "submission_period",),  # Column is appended to in account_download.py
                ("federal_account_symbol", "federal_account_symbol"),  # Column is appended to in account_download.py
=======
                ("reporting_agency_name", "reporting_agency_name"),  # Column is annotated in account_download.py
                (
                    "last_reported_submission_period",
                    "last_reported_submission_period",
                ),  # Column is annotated in account_download.py
                ("federal_account_symbol", "treasury_account__federal_account__federal_account_code"),
>>>>>>> 726ecfa6
                ("federal_account_name", "treasury_account__federal_account__account_title"),
                ("agency_identifier_name", "agency_identifier_name"),  # Column is annotated in account_download.py
                ("budget_function", "budget_function"),  # Column is annotated in account_download.py
                ("budget_subfunction", "budget_subfunction"),  # Column is annotated in account_download.py
                ("program_activity_code", "program_activity__program_activity_code"),
                ("program_activity_name", "program_activity__program_activity_name"),
                ("object_class_code", "object_class__object_class"),
                ("object_class_name", "object_class__object_class_name"),
                ("direct_or_reimbursable_funding_source", "object_class__direct_reimbursable"),
                ("disaster_emergency_fund_code", "disaster_emergency_fund__code"),
                ("disaster_emergency_fund_name", "disaster_emergency_fund__title"),
                ("obligations_incurred", "obligations_incurred"),
                (
                    "deobligations_or_recoveries_or_refunds_from_prior_year",
                    "deobligations_or_recoveries_or_refunds_from_prior_year",
                ),
                ("gross_outlay_amount", "gross_outlay_amount"),
                (
                    "last_modified_date" + NAMING_CONFLICT_DISCRIMINATOR,
                    "last_modified_date" + NAMING_CONFLICT_DISCRIMINATOR,
                ),  # Column is annotated in account_download.py
            ]
        ),
    },
    # Financial Accounts by Awards
    "award_financial": {
        "treasury_account": OrderedDict(
            [
                ("owning_agency_name", "treasury_account__funding_toptier_agency__name"),
                ("reporting_agency_name", "submission__reporting_agency_name"),
                ("submission_period", "submission_period"),  # Column is annotated in account_download.py
                ("allocation_transfer_agency_identifier_code", "treasury_account__allocation_transfer_agency_id"),
                ("agency_identifier_code", "treasury_account__agency_id"),
                ("beginning_period_of_availability", "treasury_account__beginning_period_of_availability"),
                ("ending_period_of_availability", "treasury_account__ending_period_of_availability"),
                ("availability_type_code", "treasury_account__availability_type_code"),
                ("main_account_code", "treasury_account__main_account_code"),
                ("sub_account_code", "treasury_account__sub_account_code"),
                ("treasury_account_symbol", "treasury_account__tas_rendering_label"),
                ("treasury_account_name", "treasury_account__account_title"),
                ("agency_identifier_name", "agency_identifier_name"),  # Column is annotated in account_download.py
                (
                    "allocation_transfer_agency_identifier_name",
                    "allocation_transfer_agency_identifier_name",
                ),  # Column is annotated in account_download.py
                ("budget_function", "treasury_account__budget_function_title"),
                ("budget_subfunction", "treasury_account__budget_subfunction_title"),
                ("federal_account_symbol", "treasury_account__federal_account__federal_account_code"),
                ("federal_account_name", "treasury_account__federal_account__account_title"),
                ("program_activity_code", "program_activity__program_activity_code"),
                ("program_activity_name", "program_activity__program_activity_name"),
                ("object_class_code", "object_class__object_class"),
                ("object_class_name", "object_class__object_class_name"),
                ("direct_or_reimbursable_funding_source", "object_class__direct_reimbursable"),
                ("disaster_emergency_fund_code", "disaster_emergency_fund__code"),
                ("disaster_emergency_fund_name", "disaster_emergency_fund__title"),
                ("award_id_piid", "piid"),
                ("parent_award_id_piid", "parent_award_id"),
                ("award_id_fain", "fain"),
                ("award_id_uri", "uri"),
                ("award_base_action_date", "award__date_signed"),
                (
                    "award_base_action_date_fiscal_year",
                    "award_base_action_date_fiscal_year",
                ),  # Column is annotated in account_download.py
                ("period_of_performance_start_date", "award__period_of_performance_start_date"),
                ("period_of_performance_current_end_date", "award__period_of_performance_current_end_date"),
                ("ordering_period_end_date", "award__latest_transaction__contract_data__ordering_period_end_date"),
                ("transaction_obligated_amount", "transaction_obligated_amount"),
                ("gross_outlay_amount_fyb_to_period_end", "gross_outlay_amount_by_award_cpe"),
                ("award_unique_key", "award__generated_unique_award_id"),
                ("award_type_code", "award_type_code"),  # Column is annotated in account_download.py
                ("award_type", "award_type"),  # Column is annotated in account_download.py
                ("idv_type_code", "award__latest_transaction__contract_data__idv_type"),
                ("idv_type", "award__latest_transaction__contract_data__idv_type_description"),
                ("award_description", "award__description"),
                ("awarding_agency_code", "awarding_agency_code"),  # Column is annotated in account_download.py
                ("awarding_agency_name", "awarding_agency_name"),  # Column is annotated in account_download.py
                ("awarding_subagency_code", "awarding_subagency_code"),  # Column is annotated in account_download.py
                ("awarding_subagency_name", "awarding_subagency_name"),  # Column is annotated in account_download.py
                ("awarding_office_code", "awarding_office_code"),  # Column is annotated in account_download.py
                ("awarding_office_name", "awarding_office_name"),  # Column is annotated in account_download.py
                ("funding_agency_code", "funding_agency_code"),  # Column is annotated in account_download.py
                ("funding_agency_name", "funding_agency_name"),  # Column is annotated in account_download.py
                ("funding_sub_agency_code", "funding_sub_agency_code"),  # Column is annotated in account_download.py
                ("funding_sub_agency_name", "funding_sub_agency_name"),  # Column is annotated in account_download.py
                ("funding_office_code", "funding_office_code"),  # Column is annotated in account_download.py
                ("funding_office_name", "funding_office_name"),  # Column is annotated in account_download.py
                ("recipient_duns", "recipient_duns"),  # Column is annotated in account_download.py
                ("recipient_name", "recipient_name"),  # Column is annotated in account_download.py
                ("recipient_parent_duns", "recipient_parent_duns"),  # Column is annotated in account_download.py
                ("recipient_parent_name", "recipient_parent_name"),  # Column is annotated in account_download.py
                ("recipient_country", "recipient_country"),  # Column is annotated in account_download.py
                ("recipient_state", "recipient_state"),  # Column is annotated in account_download.py
                ("recipient_county", "recipient_county"),  # Column is annotated in account_download.py
                ("recipient_city", "recipient_city"),  # Column is annotated in account_download.py
                ("recipient_congressional_district", "recipient_congressional_district"),
                # Column is annotated in account_download.py
                ("recipient_zip_code", "recipient_zip_code"),  # Column is annotated in account_download.py
                (
                    "primary_place_of_performance_country",
                    "primary_place_of_performance_country",
                ),  # Column is annotated in account_download.py
                (
                    "primary_place_of_performance_state",
                    "primary_place_of_performance_state",
                ),  # Column is annotated in account_download.py
                (
                    "primary_place_of_performance_county",
                    "primary_place_of_performance_county",
                ),  # Column is annotated in account_download.py
                (
                    "primary_place_of_performance_congressional_district",
                    "primary_place_of_performance_congressional_district",
                ),  # Column is annotated in account_download.py
                (
                    "primary_place_of_performance_zip_code",
                    "primary_place_of_performance_zip_code",
                ),  # Column is annotated in account_download.py
                ("cfda_number", "award__latest_transaction__assistance_data__cfda_number"),
                ("cfda_title", "award__latest_transaction__assistance_data__cfda_title"),
                ("product_or_service_code", "award__latest_transaction__contract_data__product_or_service_code"),
                (
                    "product_or_service_code_description",
                    "award__latest_transaction__contract_data__product_or_service_co_desc",
                ),
                ("naics_code", "award__latest_transaction__contract_data__naics"),
                ("naics_description", "award__latest_transaction__contract_data__naics_description"),
                ("national_interest_action_code", "award__latest_transaction__contract_data__national_interest_action"),
                ("national_interest_action", "award__latest_transaction__contract_data__national_interest_desc"),
                ("usaspending_permalink", "usaspending_permalink"),  # to be filled in by annotation
                (
                    "last_modified_date" + NAMING_CONFLICT_DISCRIMINATOR,
                    "last_modified_date" + NAMING_CONFLICT_DISCRIMINATOR,
                ),  # Column is annotated in account_download.py
            ]
        ),
        "federal_account": OrderedDict(
            [
                ("owning_agency_name", "treasury_account__federal_account__parent_toptier_agency__name"),
                ("reporting_agency_name", "reporting_agency_name"),  # Column is annotated in account_download.py
                ("submission_period", "submission_period"),  # Column is annotated in account_download.py
                ("federal_account_symbol", "treasury_account__federal_account__federal_account_code"),
                ("federal_account_name", "treasury_account__federal_account__account_title"),
                ("agency_identifier_name", "agency_identifier_name"),  # Column is annotated in account_download.py
                ("budget_function", "budget_function"),  # Column is annotated in account_download.py
                ("budget_subfunction", "budget_subfunction"),  # Column is annotated in account_download.py
                ("program_activity_code", "program_activity__program_activity_code"),
                ("program_activity_name", "program_activity__program_activity_name"),
                ("object_class_code", "object_class__object_class"),
                ("object_class_name", "object_class__object_class_name"),
                ("direct_or_reimbursable_funding_source", "object_class__direct_reimbursable"),
                ("disaster_emergency_fund_code", "disaster_emergency_fund__code"),
                ("disaster_emergency_fund_name", "disaster_emergency_fund__title"),
                ("award_id_piid", "piid"),
                ("parent_award_id_piid", "parent_award_id"),
                ("award_id_fain", "fain"),
                ("award_id_uri", "uri"),
                ("award_base_action_date", "award__date_signed"),
                (
                    "award_base_action_date_fiscal_year",
                    "award_base_action_date_fiscal_year",
                ),  # Column is annotated in account_download.py
                ("period_of_performance_start_date", "award__period_of_performance_start_date"),
                ("period_of_performance_current_end_date", "award__period_of_performance_current_end_date"),
                ("ordering_period_end_date", "award__latest_transaction__contract_data__ordering_period_end_date"),
                ("transaction_obligated_amount", "transaction_obligated_amount"),
                ("gross_outlay_amount_fyb_to_period_end", "gross_outlay_amount_by_award_cpe"),
                ("award_unique_key", "award__generated_unique_award_id"),
                ("award_type_code", "award_type_code"),  # Column is annotated in account_download.py
                ("award_type", "award_type"),  # Column is annotated in account_download.py
                ("idv_type_code", "award__latest_transaction__contract_data__idv_type"),
                ("idv_type", "award__latest_transaction__contract_data__idv_type_description"),
                ("award_description", "award__description"),
                ("awarding_agency_code", "awarding_agency_code"),  # Column is annotated in account_download.py
                ("awarding_agency_name", "awarding_agency_name"),  # Column is annotated in account_download.py
                ("awarding_subagency_code", "awarding_subagency_code"),  # Column is annotated in account_download.py
                ("awarding_subagency_name", "awarding_subagency_name"),  # Column is annotated in account_download.py
                ("awarding_office_code", "awarding_office_code"),  # Column is annotated in account_download.py
                ("awarding_office_name", "awarding_office_name"),  # Column is annotated in account_download.py
                ("funding_agency_code", "funding_agency_code"),  # Column is annotated in account_download.py
                ("funding_agency_name", "funding_agency_name"),  # Column is annotated in account_download.py
                ("funding_sub_agency_code", "funding_sub_agency_code"),  # Column is annotated in account_download.py
                ("funding_sub_agency_name", "funding_sub_agency_name"),  # Column is annotated in account_download.py
                ("funding_office_code", "funding_office_code"),  # Column is annotated in account_download.py
                ("funding_office_name", "funding_office_name"),  # Column is annotated in account_download.py
                ("recipient_duns", "recipient_duns"),  # Column is annotated in account_download.py
                ("recipient_name", "recipient_name"),  # Column is annotated in account_download.py
                ("recipient_parent_duns", "recipient_parent_duns"),  # Column is annotated in account_download.py
                ("recipient_parent_name", "recipient_parent_name"),  # Column is annotated in account_download.py
                ("recipient_country", "recipient_country"),  # Column is annotated in account_download.py
                ("recipient_state", "recipient_state"),  # Column is annotated in account_download.py
                ("recipient_county", "recipient_county"),  # Column is annotated in account_download.py
                ("recipient_city", "recipient_city"),  # Column is annotated in account_download.py
                ("recipient_congressional_district", "recipient_congressional_district"),
                # Column is annotated in account_download.py
                ("recipient_zip_code", "recipient_zip_code"),  # Column is annotated in account_download.py
                (
                    "primary_place_of_performance_country",
                    "primary_place_of_performance_country",
                ),  # Column is annotated in account_download.py
                (
                    "primary_place_of_performance_state",
                    "primary_place_of_performance_state",
                ),  # Column is annotated in account_download.py
                (
                    "primary_place_of_performance_county",
                    "primary_place_of_performance_county",
                ),  # Column is annotated in account_download.py
                (
                    "primary_place_of_performance_congressional_district",
                    "primary_place_of_performance_congressional_district",
                ),  # Column is annotated in account_download.py
                (
                    "primary_place_of_performance_zip_code",
                    "primary_place_of_performance_zip_code",
                ),  # Column is annotated in account_download.py
                ("cfda_number", "award__latest_transaction__assistance_data__cfda_number"),
                ("cfda_title", "award__latest_transaction__assistance_data__cfda_title"),
                ("product_or_service_code", "award__latest_transaction__contract_data__product_or_service_code"),
                (
                    "product_or_service_code_description",
                    "award__latest_transaction__contract_data__product_or_service_co_desc",
                ),
                ("naics_code", "award__latest_transaction__contract_data__naics"),
                ("naics_description", "award__latest_transaction__contract_data__naics_description"),
                ("national_interest_action_code", "award__latest_transaction__contract_data__national_interest_action"),
                ("national_interest_action", "award__latest_transaction__contract_data__national_interest_desc"),
                ("usaspending_permalink", "usaspending_permalink"),  # to be filled in by annotation
                (
                    "last_modified_date" + NAMING_CONFLICT_DISCRIMINATOR,
                    "last_modified_date" + NAMING_CONFLICT_DISCRIMINATOR,
                ),  # Column is annotated in account_download.py
            ]
        ),
    },
}

# check the ENABLE_CARES_ACT_FEATURES and delete keys if necessary DEV-5180
if settings.ENABLE_CARES_ACT_FEATURES is False:
    query_paths["object_class_program_activity"]["treasury_account"].pop("disaster_emergency_fund_code")
    query_paths["object_class_program_activity"]["treasury_account"].pop("disaster_emergency_fund_name")

    query_paths["object_class_program_activity"]["federal_account"].pop("disaster_emergency_fund_code")
    query_paths["object_class_program_activity"]["federal_account"].pop("disaster_emergency_fund_name")

    query_paths["award_financial"]["treasury_account"].pop("disaster_emergency_fund_code")
    query_paths["award_financial"]["treasury_account"].pop("disaster_emergency_fund_name")
    query_paths["award_financial"]["treasury_account"].pop("gross_outlay_amount_fyb_to_period_end")

    query_paths["award_financial"]["federal_account"].pop("disaster_emergency_fund_code")
    query_paths["award_financial"]["federal_account"].pop("disaster_emergency_fund_name")
    query_paths["award_financial"]["federal_account"].pop("gross_outlay_amount_fyb_to_period_end")


# IDV Orders are nearly identical to awards but start from the Awards table
# instead of from UniversalAwardView materialized view so we need to lop off
# the leading "award__" bit.
query_paths["idv_orders"] = {
    "d1": OrderedDict(
        [(k, v[7:] if v is not None and v.startswith("award__") else v) for k, v in query_paths["award"]["d1"].items()]
    )
}

# Likewise, IDV Transactions start directly in TransactionFPDS instead of
# UniversalTransactionView.
query_paths["idv_transaction_history"] = {
    "d1": OrderedDict(
        [
            (k, v[13:] if v is not None and v.startswith("transaction__") else v)
            for k, v in query_paths["transaction"]["d1"].items()
        ]
    )
}

query_paths["assistance_transaction_history"] = {
    "d2": OrderedDict(
        [
            (k, v[13:] if v is not None and v.startswith("transaction__") else v)
            for k, v in query_paths["transaction"]["d2"].items()
        ]
    )
}<|MERGE_RESOLUTION|>--- conflicted
+++ resolved
@@ -1461,14 +1461,7 @@
             [
                 ("owning_agency_name", "treasury_account_identifier__funding_toptier_agency__name"),
                 ("reporting_agency_name", "submission__reporting_agency_name"),
-<<<<<<< HEAD
                 ("submission_period", "submission_period",),  # Column is appended to in account_download.py
-=======
-                (
-                    "last_reported_submission_period",
-                    "last_reported_submission_period",
-                ),  # Column is annotated in account_download.py
->>>>>>> 726ecfa6
                 (
                     "allocation_transfer_agency_identifier_code",
                     "treasury_account_identifier__allocation_transfer_agency_id",
@@ -1524,18 +1517,9 @@
         "federal_account": OrderedDict(
             [
                 ("owning_agency_name", "treasury_account_identifier__federal_account__parent_toptier_agency__name"),
-<<<<<<< HEAD
                 ("reporting_agency_name", "reporting_agency_name"),  # Column is appended to in account_download.py
                 ("submission_period", "submission_period",),  # Column is appended to in account_download.py
                 ("federal_account_symbol", "federal_account_symbol"),  # Column is appended to in account_download.py
-=======
-                ("reporting_agency_name", "reporting_agency_name"),  # Column is annotated in account_download.py
-                (
-                    "last_reported_submission_period",
-                    "last_reported_submission_period",
-                ),  # Column is annotated in account_download.py
-                ("federal_account_symbol", "treasury_account_identifier__federal_account__federal_account_code"),
->>>>>>> 726ecfa6
                 ("federal_account_name", "treasury_account_identifier__federal_account__account_title"),
                 ("agency_identifier_name", "agency_identifier_name"),  # Column is annotated in account_download.py
                 ("budget_function", "budget_function"),  # Column is annotated in account_download.py
@@ -1577,16 +1561,8 @@
             [
                 ("owning_agency_name", "treasury_account__funding_toptier_agency__name"),
                 ("reporting_agency_name", "submission__reporting_agency_name"),
-<<<<<<< HEAD
                 ("submission_period", "submission_period",),  # Column is appended to in account_download.py
                 ("allocation_transfer_agency_identifer_code", "treasury_account__allocation_transfer_agency_id"),
-=======
-                (
-                    "last_reported_submission_period",
-                    "last_reported_submission_period",
-                ),  # Column is annotated in account_download.py
-                ("allocation_transfer_agency_identifier_code", "treasury_account__allocation_transfer_agency_id"),
->>>>>>> 726ecfa6
                 ("agency_identifier_code", "treasury_account__agency_id"),
                 ("beginning_period_of_availability", "treasury_account__beginning_period_of_availability"),
                 ("ending_period_of_availability", "treasury_account__ending_period_of_availability"),
@@ -1626,18 +1602,9 @@
         "federal_account": OrderedDict(
             [
                 ("owning_agency_name", "treasury_account__federal_account__parent_toptier_agency__name"),
-<<<<<<< HEAD
                 ("reporting_agency_name", "reporting_agency_name"),  # Column is appended to in account_download.py
                 ("submission_period", "submission_period",),  # Column is appended to in account_download.py
                 ("federal_account_symbol", "federal_account_symbol"),  # Column is appended to in account_download.py
-=======
-                ("reporting_agency_name", "reporting_agency_name"),  # Column is annotated in account_download.py
-                (
-                    "last_reported_submission_period",
-                    "last_reported_submission_period",
-                ),  # Column is annotated in account_download.py
-                ("federal_account_symbol", "treasury_account__federal_account__federal_account_code"),
->>>>>>> 726ecfa6
                 ("federal_account_name", "treasury_account__federal_account__account_title"),
                 ("agency_identifier_name", "agency_identifier_name"),  # Column is annotated in account_download.py
                 ("budget_function", "budget_function"),  # Column is annotated in account_download.py
