import ast
import logging
import copy

from collections import OrderedDict
from datetime import date
from fiscalyear import FiscalDate
from functools import total_ordering

from rest_framework.response import Response
from rest_framework.views import APIView

from usaspending_api.common.cache_decorator import cache_response
<<<<<<< HEAD
from django.db.models import Sum, Count, Value, FloatField
from django.db.models.functions import ExtractMonth, ExtractYear, Cast, Coalesce

from usaspending_api.awards.models import Subaward
from usaspending_api.awards.models_matviews import UniversalAwardView
=======
from django.db.models import Sum, Count, F, Value, FloatField
from django.db.models.functions import ExtractMonth, Cast, Coalesce
from django.conf import settings

from usaspending_api.awards.models_matviews import UniversalAwardView, UniversalTransactionView, SubawardView
>>>>>>> 979a47d6
from usaspending_api.awards.v2.filters.filter_helpers import sum_transaction_amount
from usaspending_api.awards.v2.filters.location_filter_geocode import geocode_filter_locations
from usaspending_api.awards.v2.filters.matview_filters import matview_search_filter
from usaspending_api.awards.v2.filters.sub_award import subaward_filter
from usaspending_api.awards.v2.filters.view_selector import (spending_by_award_count, spending_by_geography,
                                                             spending_over_time)
from usaspending_api.awards.v2.lookups.lookups import (award_type_mapping, contract_type_mapping, loan_type_mapping,
                                                       non_loan_assistance_type_mapping, grant_type_mapping,
                                                       contract_subaward_mapping, grant_subaward_mapping)
from usaspending_api.awards.v2.lookups.matview_lookups import (award_contracts_mapping, loan_award_mapping,
                                                               non_loan_assistance_award_mapping)
<<<<<<< HEAD
from usaspending_api.common.exceptions import ElasticsearchConnectionException, InvalidParameterException
from usaspending_api.common.helpers.generic_helper import generate_fiscal_month, generate_fiscal_year, get_simple_pagination_metadata
=======
from usaspending_api.common.api_versioning import api_transformations, API_TRANSFORM_FUNCTIONS
from usaspending_api.common.exceptions import (ElasticsearchConnectionException, InvalidParameterException,
                                               UnprocessableEntityException)
from usaspending_api.common.helpers.generic_helper import generate_fiscal_month, get_simple_pagination_metadata
>>>>>>> 979a47d6
from usaspending_api.core.validator.award_filter import AWARD_FILTER
from usaspending_api.core.validator.pagination import PAGINATION
from usaspending_api.core.validator.tinyshield import TinyShield
from usaspending_api.references.abbreviations import code_to_state, fips_to_code, pad_codes
from usaspending_api.search.v2.elasticsearch_helper import (search_transactions, spending_by_transaction_count,
                                                            spending_by_transaction_sum_and_count)
<<<<<<< HEAD
from usaspending_api.search.v2.views.spending_by_category import BusinessLogic as SpendingByCategoryLogic

=======
>>>>>>> 979a47d6
logger = logging.getLogger(__name__)

API_VERSION = settings.API_VERSION


@api_transformations(api_version=API_VERSION, function_list=API_TRANSFORM_FUNCTIONS)
class SpendingOverTimeVisualizationViewSet(APIView):
    """
    This route takes award filters, and returns spending by time. The amount of time is denoted by the "group" value.
    endpoint_doc: /advanced_award_search/spending_over_time.md
    """
    @cache_response()
    def post(self, request):
        """Return all budget function/subfunction titles matching the provided search text"""
        valid_groups = ['quarter', 'fiscal_year', 'month', 'fy', 'q', 'm']
        models = [
            {'name': 'subawards', 'key': 'subawards', 'type': 'boolean', 'default': False},
            {'name': 'group', 'key': 'group', 'type': 'enum', 'enum_values': valid_groups, 'optional': False}
        ]
        models.extend(copy.deepcopy(AWARD_FILTER))
        models.extend(copy.deepcopy(PAGINATION))
        json_request = TinyShield(models).block(request.data)
        group = json_request['group']
        subawards = json_request['subawards']
        filters = json_request.get("filters", None)

        if filters is None:
            raise InvalidParameterException('Missing request parameters: filters')

        # define what values are needed in the sql query
        # we do not use matviews for Subaward filtering, just the Subaward download filters

        if subawards:
            queryset = subaward_filter(filters)
        else:
            queryset = spending_over_time(filters).values('action_date', 'generated_pragmatic_obligation')

        # build response
        response = {'group': group, 'results': []}
        nested_order = ''

        # list of time_period objects ie {"fy": "2017", "quarter": "3"} : 1000
        group_results = OrderedDict()

        # for Subawards we extract data from action_date
        if subawards:
            data_set = queryset \
                .values('award_type') \
                .annotate(month=ExtractMonth('action_date'), transaction_amount=Sum('amount')) \
                .values('month', 'fiscal_year', 'transaction_amount')
        else:
            # for Awards we Sum generated_pragmatic_obligation for transaction_amount
            queryset = queryset.values('fiscal_year')
            if group in ('fy', 'fiscal_year'):
                data_set = queryset \
                    .annotate(transaction_amount=Sum('generated_pragmatic_obligation')) \
                    .values('fiscal_year', 'transaction_amount')
            else:
                # quarterly also takes months and aggregates the data
                data_set = queryset \
                    .annotate(
                        month=ExtractMonth('action_date'),
                        transaction_amount=Sum('generated_pragmatic_obligation')) \
                    .values('fiscal_year', 'month', 'transaction_amount')

        for record in data_set:
            # generate unique key by fiscal date, depending on group
            key = {'fiscal_year': str(record['fiscal_year'])}
            if group in ('m', 'month'):
                # generate the fiscal month
                key['month'] = generate_fiscal_month(date(year=2017, day=1, month=record['month']))
                nested_order = 'month'
            elif group in ('q', 'quarter'):
                # generate the fiscal quarter
                key['quarter'] = FiscalDate(2017, record['month'], 1).quarter
                nested_order = 'quarter'
            key = str(key)

            # if key exists, aggregate
            if group_results.get(key) is None:
                group_results[key] = record['transaction_amount']
            else:
                group_results[key] = group_results.get(key) + record['transaction_amount']

        # convert result into expected format, sort by key to meet front-end specs
        results = []
        # Expected results structure
        # [{
        # 'time_period': {'fy': '2017', 'quarter': '3'},
        # 'aggregated_amount': '200000000'
        # }]
        sorted_group_results = sorted(
            group_results.items(),
            key=lambda k: (
                ast.literal_eval(k[0])['fiscal_year'],
                int(ast.literal_eval(k[0])[nested_order])) if nested_order else (ast.literal_eval(k[0])['fiscal_year']))

        for key, value in sorted_group_results:
            key_dict = ast.literal_eval(key)
            result = {'time_period': key_dict, 'aggregated_amount': float(value) if value else float(0)}
            results.append(result)
        response['results'] = results

        return Response(response)


@api_transformations(api_version=API_VERSION, function_list=API_TRANSFORM_FUNCTIONS)
class SpendingByCategoryVisualizationViewSet(APIView):
    """
    This route takes award filters, and returns spending by the defined category/scope.
    The category is defined by the category keyword, and the scope is defined by is denoted by the scope keyword.
    endpoint_doc: /advanced_award_search/spending_by_category.md
    """
    @cache_response()
    def post(self, request):
        """Return all budget function/subfunction titles matching the provided search text"""

<<<<<<< HEAD
        categories = ['awarding_agency', 'funding_agency', 'recipient', 'cfda_programs', 'industry_codes']
        scopes = ['agency', 'subagency', 'cfda', 'psc', 'naics', 'duns', 'parent_duns']

        models = [
            {'name': 'category', 'key': 'category', 'type': 'enum', 'enum_values': categories, 'optional': False},
            {'name': 'scope', 'key': 'scope', 'type': 'enum', 'enum_values': scopes},
            {'name': 'subawards', 'key': 'subawards', 'type': 'boolean', 'default': False, 'optional': True}
        ]
        models.extend(AWARD_FILTER)
        models.extend(PAGINATION)
=======
        models = [
            {'name': 'category', 'key': 'category', 'type': 'enum',
                'enum_values': ["awarding_agency", "funding_agency", "recipient", "cfda_programs", "industry_codes"],
                'optional': False}

        ]
        models.extend(copy.deepcopy(AWARD_FILTER))
        models.extend(copy.deepcopy(PAGINATION))
        json_request = TinyShield(models).block(request.data)
        category = json_request["category"]
        scope = json_request.get("scope", None)
        filters = json_request.get("filters", None)
        limit = json_request["limit"]
        page = json_request["page"]

        lower_limit = (page - 1) * limit
        upper_limit = page * limit

        if (scope is None) and (category != "cfda_programs"):
            raise InvalidParameterException("Missing one or more required request parameters: scope")
        if filters is None:
            raise InvalidParameterException("Missing one or more required request parameters: filters")
>>>>>>> 979a47d6

        validated_payload = TinyShield(models).block(request.data)

        return Response(SpendingByCategoryLogic(validated_payload))


@api_transformations(api_version=API_VERSION, function_list=API_TRANSFORM_FUNCTIONS)
class SpendingByGeographyVisualizationViewSet(APIView):
    """
        This route takes award filters, and returns spending by state code, county code, or congressional district code.
        endpoint_doc: /advanced award search/spending_by_geography.md
    """
    geo_layer = None  # State, county or District
    geo_layer_filters = None  # Specific geo_layers to filter on
    queryset = None  # Transaction queryset
    geo_queryset = None  # Aggregate queryset based on scope

    @cache_response()
    def post(self, request):
        models = [
            {'name': 'subawards', 'key': 'subawards', 'type': 'boolean', 'default': False},
            {'name': 'scope', 'key': 'scope', 'type': 'enum', 'optional': False,
             'enum_values': ['place_of_performance', 'recipient_location']},
            {'name': 'geo_layer', 'key': 'geo_layer', 'type': 'enum', 'optional': False,
             'enum_values': ['state', 'county', 'district']},
            {'name': 'geo_layer_filters', 'key': 'geo_layer_filters', 'optional': False,
             'type': 'array', 'array_type': 'text', 'text_type': 'search'}
        ]
        models.extend(copy.deepcopy(AWARD_FILTER))
        models.extend(copy.deepcopy(PAGINATION))
        json_request = TinyShield(models).block(request.data)

        self.subawards = json_request["subawards"]
        self.scope = json_request["scope"]
        self.filters = json_request.get("filters", None)
        self.geo_layer = json_request["geo_layer"]
        self.geo_layer_filters = json_request["geo_layer_filters"]

        fields_list = []  # fields to include in the aggregate query

        loc_dict = {
            'state': 'state_code',
            'county': 'county_code',
            'district': 'congressional_code'
        }

        model_dict = {
            'place_of_performance': 'pop',
            'recipient_location': 'recipient_location',
            # 'subawards_place_of_performance': 'pop',
            # 'subawards_recipient_location': 'recipient_location'
        }

        # Build the query based on the scope fields and geo_layers
        # Fields not in the reference objects above then request is invalid

        scope_field_name = model_dict.get(self.scope)
        loc_field_name = loc_dict.get(self.geo_layer)
        loc_lookup = '{}_{}'.format(scope_field_name, loc_field_name)

        if self.subawards:
            # We do not use matviews for Subaward filtering, just the Subaward download filters
            self.queryset = subaward_filter(self.filters)
            self.model_name = SubawardView
        else:
            self.queryset, self.model_name = spending_by_geography(self.filters)

        if self.geo_layer == 'state':
            # State will have one field (state_code) containing letter A-Z
            column_isnull = 'federal_action_obligation__isnull'
            if self.subawards:
                column_isnull = 'amount__isnull'
            kwargs = {
                '{}_country_code'.format(scope_field_name): 'USA',
                column_isnull: False
            }

            # Only state scope will add its own state code
            # State codes are consistent in database i.e. AL, AK
            fields_list.append(loc_lookup)

            state_response = {
                'scope': self.scope,
                'geo_layer': self.geo_layer,
                'results': self.state_results(kwargs, fields_list, loc_lookup)
            }

            return Response(state_response)

        else:
            # County and district scope will need to select multiple fields
            # State code is needed for county/district aggregation
            state_lookup = '{}_{}'.format(scope_field_name, loc_dict['state'])
            fields_list.append(state_lookup)

            # Adding regex to county/district codes to remove entries with letters since can't be surfaced by map
            kwargs = {
                '{}__isnull'.format('amount' if self.subawards else 'federal_action_obligation'): False
            }

            if self.geo_layer == 'county':
                # County name added to aggregation since consistent in db
                county_name_lookup = '{}_county_name'.format(scope_field_name)
                fields_list.append(county_name_lookup)
                self.county_district_queryset(
                    kwargs,
                    fields_list,
                    loc_lookup,
                    state_lookup,
                    scope_field_name
                )

                county_response = {
                    'scope': self.scope,
                    'geo_layer': self.geo_layer,
                    'results': self.county_results(state_lookup, county_name_lookup)
                }

                return Response(county_response)
            else:
                self.county_district_queryset(
                    kwargs,
                    fields_list,
                    loc_lookup,
                    state_lookup,
                    scope_field_name
                )

                district_response = {
                    'scope': self.scope,
                    'geo_layer': self.geo_layer,
                    'results': self.district_results(state_lookup)
                }

                return Response(district_response)

    def state_results(self, filter_args, lookup_fields, loc_lookup):
        # Adding additional state filters if specified
        if self.geo_layer_filters:
            self.queryset = self.queryset.filter(**{'{}__{}'.format(loc_lookup, 'in'): self.geo_layer_filters})
        else:
            # Adding null filter for state for specific partial index
            # when not using geocode_filter
            filter_args['{}__isnull'.format(loc_lookup)] = False

        self.geo_queryset = self.queryset.filter(**filter_args).values(*lookup_fields)

        if self.subawards:
            self.geo_queryset = self.geo_queryset.annotate(transaction_amount=Sum('amount'))
        else:
            self.geo_queryset = self.geo_queryset \
                .annotate(transaction_amount=Sum('generated_pragmatic_obligation')) \
                .values('transaction_amount', *lookup_fields)
        # State names are inconsistent in database (upper, lower, null)
        # Used lookup instead to be consistent
        results = [{
            'shape_code': x[loc_lookup],
            'aggregated_amount': x['transaction_amount'],
            'display_name': code_to_state.get(x[loc_lookup], {'name': 'None'}).get('name').title()
        } for x in self.geo_queryset]

        return results

    def county_district_queryset(self, kwargs, fields_list, loc_lookup, state_lookup, scope_field_name):
        # Filtering queryset to specific county/districts if requested
        # Since geo_layer_filters comes as concat of state fips and county/district codes
        # need to split for the geocode_filter
        if self.geo_layer_filters:
            geo_layers_list = [
                {'state': fips_to_code.get(x[:2]), self.geo_layer: x[2:], 'country': 'USA'}
                for x in self.geo_layer_filters
            ]
            self.queryset &= geocode_filter_locations(scope_field_name, geo_layers_list, self.model_name, True)
        else:
            # Adding null, USA, not number filters for specific partial index when not using geocode_filter
            kwargs['{}__{}'.format(loc_lookup, 'isnull')] = False
            kwargs['{}__{}'.format(state_lookup, 'isnull')] = False
            kwargs['{}_country_code'.format(scope_field_name)] = 'USA'
            kwargs['{}__{}'.format(loc_lookup, 'iregex')] = r'^[0-9]*(\.\d+)?$'

        # Turn county/district codes into float since inconsistent in database
        # Codes in location table ex: '01', '1', '1.0'
        # Cast will group codes as a float and will combine inconsistent codes
        self.geo_queryset = self.queryset.filter(**kwargs) \
            .values(*fields_list) \
            .annotate(code_as_float=Cast(loc_lookup, FloatField()))

        if self.subawards:
            self.geo_queryset = self.geo_queryset.annotate(transaction_amount=Sum('amount'))
        else:
            self.geo_queryset = self.geo_queryset \
                .annotate(transaction_amount=Sum('generated_pragmatic_obligation')) \
                .values('transaction_amount', 'code_as_float', *fields_list)

        return self.geo_queryset

    def county_results(self, state_lookup, county_name):
        # Returns county results formatted for map
        results = [{
            'shape_code': code_to_state.get(x[state_lookup])['fips'] + pad_codes(self.geo_layer, x['code_as_float']),
            'aggregated_amount': x['transaction_amount'],
            'display_name': x[county_name].title() if x[county_name] is not None else x[county_name]
        } for x in self.geo_queryset]

        return results

    def district_results(self, state_lookup):
        # Returns congressional district results formatted for map
        results = [{
            'shape_code': code_to_state.get(x[state_lookup])['fips'] + pad_codes(self.geo_layer, x['code_as_float']),
            'aggregated_amount': x['transaction_amount'],
            'display_name': x[state_lookup] + '-' + pad_codes(self.geo_layer, x['code_as_float'])
        } for x in self.geo_queryset]

        return results


@api_transformations(api_version=API_VERSION, function_list=API_TRANSFORM_FUNCTIONS)
class SpendingByAwardVisualizationViewSet(APIView):
    """
    This route takes award filters and fields, and returns the fields of the filtered awards.
    endpoint_doc: /advanced_award_search/spending_by_award.md
    """
    @total_ordering
    class MinType(object):
        def __le__(self, other):
            return True

        def __eq__(self, other):
            return self is other
    Min = MinType()

    @cache_response()
    def post(self, request):
        """Return all budget function/subfunction titles matching the provided search text"""
        models = [
            {'name': 'fields', 'key': 'fields', 'type': 'array', 'array_type': 'text', 'text_type': 'search'},
            {'name': 'subawards', 'key': 'subawards', 'type': 'boolean', 'default': False}
        ]
        models.extend(copy.deepcopy(AWARD_FILTER))
        models.extend(copy.deepcopy(PAGINATION))
        for m in models:
            if m['name'] in ('award_type_codes', 'fields'):
                m['optional'] = False

        json_request = TinyShield(models).block(request.data)
        fields = json_request.get("fields", None)
        filters = json_request.get("filters", None)
        subawards = json_request["subawards"]
        order = json_request["order"]
        limit = json_request["limit"]
        page = json_request["page"]

        lower_limit = (page - 1) * limit
        upper_limit = page * limit

        sort = json_request.get("sort", fields[0])
        if sort not in fields:
            raise InvalidParameterException("Sort value not found in fields: {}".format(sort))

        subawards_values = list(contract_subaward_mapping.keys()) + list(grant_subaward_mapping.keys())
        awards_values = list(award_contracts_mapping.keys()) + list(loan_award_mapping) + \
            list(non_loan_assistance_award_mapping.keys())
        if (subawards and sort not in subawards_values) or (not subawards and sort not in awards_values):
            raise InvalidParameterException("Sort value not found in award mappings: {}".format(sort))

        # build sql query filters
        if subawards:
            # We do not use matviews for Subaward filtering, just the Subaward download filters
            queryset = subaward_filter(filters)

            values = {'subaward_number', 'award__piid', 'award__fain', 'award_type'}
            for field in fields:
                if contract_subaward_mapping.get(field):
                    values.add(contract_subaward_mapping.get(field))
                if grant_subaward_mapping.get(field):
                    values.add(grant_subaward_mapping.get(field))
        else:
            queryset = matview_search_filter(filters, UniversalAwardView).values()

            values = {'award_id', 'piid', 'fain', 'uri', 'type'}
            for field in fields:
                if award_contracts_mapping.get(field):
                    values.add(award_contracts_mapping.get(field))
                if loan_award_mapping.get(field):
                    values.add(loan_award_mapping.get(field))
                if non_loan_assistance_award_mapping.get(field):
                    values.add(non_loan_assistance_award_mapping.get(field))

        # Modify queryset to be ordered if we specify "sort" in the request
        if sort and "no intersection" not in filters["award_type_codes"]:
            if subawards:
                if set(filters["award_type_codes"]) <= set(contract_type_mapping):  # Subaward contracts
                    sort_filters = [contract_subaward_mapping[sort]]
                elif set(filters["award_type_codes"]) <= set(grant_type_mapping):  # Subaward grants
                    sort_filters = [grant_subaward_mapping[sort]]
                else:
                    msg = 'Award Type codes limited for Subawards. Only contracts {} or grants {} are available'
                    msg = msg.format(list(contract_type_mapping.keys()), list(grant_type_mapping.keys()))
                    raise UnprocessableEntityException(msg)
            else:
                if set(filters["award_type_codes"]) <= set(contract_type_mapping):  # contracts
                    sort_filters = [award_contracts_mapping[sort]]
                elif set(filters["award_type_codes"]) <= set(loan_type_mapping):  # loans
                    sort_filters = [loan_award_mapping[sort]]
                else:  # assistance data
                    sort_filters = [non_loan_assistance_award_mapping[sort]]

            # Explictly set NULLS LAST in the ordering to encourage the usage of the indexes
            if sort == "Award ID" and subawards:
                if order == "desc":
                    queryset = queryset.order_by(
                        F('award__piid').desc(nulls_last=True),
                        F('award__fain').desc(nulls_last=True)).values(*list(values))
                else:
                    queryset = queryset.order_by(
                        F('award__piid').asc(nulls_last=True),
                        F('award__fain').asc(nulls_last=True)).values(*list(values))
            elif sort == "Award ID":
                if order == "desc":
                    queryset = queryset.order_by(
                        F('piid').desc(nulls_last=True),
                        F('fain').desc(nulls_last=True),
                        F('uri').desc(nulls_last=True)).values(*list(values))
                else:
                    queryset = queryset.order_by(
                        F('piid').asc(nulls_last=True),
                        F('fain').asc(nulls_last=True),
                        F('uri').asc(nulls_last=True)).values(*list(values))
            elif order == "desc":
                queryset = queryset.order_by(F(sort_filters[0]).desc(nulls_last=True)).values(*list(values))
            else:
                queryset = queryset.order_by(F(sort_filters[0]).asc(nulls_last=True)).values(*list(values))

        limited_queryset = queryset[lower_limit:upper_limit + 1]
        has_next = len(limited_queryset) > limit

        results = []
        for award in limited_queryset[:limit]:
            if subawards:
                row = {"internal_id": award["subaward_number"]}

                if award['award_type'] == 'procurement':
                    for field in fields:
                        row[field] = award.get(contract_subaward_mapping[field])
                elif award['award_type'] == 'grant':
                    for field in fields:
                        row[field] = award.get(grant_subaward_mapping[field])
            else:
                row = {"internal_id": award["award_id"]}

                if award['type'] in loan_type_mapping:  # loans
                    for field in fields:
                        row[field] = award.get(loan_award_mapping.get(field))
                elif award['type'] in non_loan_assistance_type_mapping:  # assistance data
                    for field in fields:
                        row[field] = award.get(non_loan_assistance_award_mapping.get(field))
                elif (award['type'] is None and award['piid']) or award['type'] in contract_type_mapping:
                    # IDV + contract
                    for field in fields:
                        row[field] = award.get(award_contracts_mapping.get(field))

                if "Award ID" in fields:
                    for id_type in ["piid", "fain", "uri"]:
                        if award[id_type]:
                            row["Award ID"] = award[id_type]
                            break
            results.append(row)

        # build response
        response = {
            'limit': limit,
            'results': results,
            'page_metadata': {
                'page': page,
                'hasNext': has_next
            }
        }

        return Response(response)


@api_transformations(api_version=API_VERSION, function_list=API_TRANSFORM_FUNCTIONS)
class SpendingByAwardCountVisualizationViewSet(APIView):
    """
    This route takes award filters, and returns the number of awards in each award type (Contracts, Loans, Grants, etc.)
        endpoint_doc: /advanced_award_search/spending_by_award_count.md
    """
    @cache_response()
    def post(self, request):
        """Return all budget function/subfunction titles matching the provided search text"""
        models = [
            {'name': 'subawards', 'key': 'subawards', 'type': 'boolean', 'default': False}
        ]
        models.extend(copy.deepcopy(AWARD_FILTER))
        models.extend(copy.deepcopy(PAGINATION))
        '''for m in models:
            if m['name'] in ('award_type_codes', 'fields'):
                m['optional'] = True'''
        json_request = TinyShield(models).block(request.data)
        filters = json_request.get("filters", None)
        subawards = json_request["subawards"]
        if filters is None:
            raise InvalidParameterException("Missing one or more required request parameters: filters")

        if subawards:
            # We do not use matviews for Subaward filtering, just the Subaward download filters
            queryset = subaward_filter(filters)
        else:
            queryset, model = spending_by_award_count(filters)

        if subawards:
            queryset = queryset \
                .values('award_type') \
                .annotate(category_count=Count('id'))

        elif model == 'SummaryAwardView':
            queryset = queryset \
                .values('category') \
                .annotate(category_count=Sum('counts'))

        else:
            # for IDV CONTRACTS category is null. change to contract
            queryset = queryset \
                .values('category') \
                .annotate(category_count=Count(Coalesce('category', Value('contract')))) \
                .values('category', 'category_count')

        results = {
            "contracts": 0, "grants": 0, "direct_payments": 0, "loans": 0, "other": 0
        } if not subawards else {
            "subcontracts": 0, "subgrants": 0
        }

        categories = {
            'contract': 'contracts',
            'grant': 'grants',
            'direct payment': 'direct_payments',
            'loans': 'loans',
            'other': 'other'
        } if not subawards else {'procurement': 'subcontracts', 'grant': 'subgrants'}

        category_name = 'category' if not subawards else 'award_type'

        # DB hit here
        for award in queryset:
            if award[category_name] is None:
                result_key = 'contracts' if not subawards else 'subcontracts'
            elif award[category_name] not in categories.keys():
                result_key = 'other'
            else:
                result_key = categories[award[category_name]]
            results[result_key] += award['category_count']

        # build response
        return Response({"results": results})

    #  ###############################  #
        # ELASTIC SEARCH ENDPOINTS #
        # ONLY BELOW THIS POINT    #
    #  ###############################  #


@api_transformations(api_version=API_VERSION, function_list=API_TRANSFORM_FUNCTIONS)
class SpendingByTransactionVisualizationViewSet(APIView):
    """
    This route takes keyword search fields, and returns the fields of the searched term.
        endpoint_doc: /advanced_award_search/spending_by_transaction.md
    """
    @total_ordering
    class MinType(object):
        def __le__(self, other):
            return True

        def __eq__(self, other):
            return self is other
    Min = MinType()

    @cache_response()
    def post(self, request):

        models = [
            {'name': 'fields', 'key': 'fields', 'type': 'array', 'array_type': 'text',
             'text_type': 'search', 'optional': False},
        ]
        models.extend(copy.deepcopy(AWARD_FILTER))
        models.extend(copy.deepcopy(PAGINATION))
        for m in models:
            if m['name'] in ('keywords', 'award_type_codes', 'sort'):
                m['optional'] = False
        validated_payload = TinyShield(models).block(request.data)

        if validated_payload['sort'] not in validated_payload['fields']:
            raise InvalidParameterException("Sort value not found in fields: {}".format(validated_payload['sort']))

        lower_limit = (validated_payload['page'] - 1) * validated_payload['limit']
        success, response, total = search_transactions(validated_payload, lower_limit, validated_payload['limit'] + 1)
        if not success:
            raise InvalidParameterException(response)

        metadata = get_simple_pagination_metadata(len(response), validated_payload['limit'], validated_payload['page'])

        results = []
        for transaction in response[:validated_payload['limit']]:
            results.append(transaction)

        response = {
            'limit': validated_payload['limit'],
            'results': results,
            'page_metadata': metadata
        }
        return Response(response)


@api_transformations(api_version=API_VERSION, function_list=API_TRANSFORM_FUNCTIONS)
class TransactionSummaryVisualizationViewSet(APIView):
    """
    This route takes award filters, and returns the number of transactions and summation of federal action obligations.
        endpoint_doc: /advanced_award_search/transaction_spending_summary.md
    """
    @cache_response()
    def post(self, request):
        """
            Returns a summary of transactions which match the award search filter
                Desired values:
                    total number of transactions `award_count`
                    The federal_action_obligation sum of all those transactions `award_spending`

            *Note* Only deals with prime awards, future plans to include sub-awards.
        """

        models = [{'name': 'keywords', 'key': 'filters|keywords', 'type': 'array',
                  'array_type': 'text', 'text_type': 'search', 'optional': False, 'text_min': 3}]
        validated_payload = TinyShield(models).block(request.data)

        results = spending_by_transaction_sum_and_count(validated_payload)
        if not results:
            raise ElasticsearchConnectionException('Error generating the transaction sums and counts')
        return Response({"results": results})


@api_transformations(api_version=API_VERSION, function_list=API_TRANSFORM_FUNCTIONS)
class SpendingByTransactionCountVisualizaitonViewSet(APIView):
    """
    This route takes keyword search fields, and returns the fields of the searched term.
        endpoint_doc: /advanced_award_search/spending_by_transaction_count.md

    """
    @cache_response()
    def post(self, request):

        models = [{'name': 'keywords', 'key': 'filters|keywords', 'type': 'array', 'array_type': 'text',
                  'text_type': 'search', 'optional': False, 'text_min': 3}]
        validated_payload = TinyShield(models).block(request.data)
        results = spending_by_transaction_count(validated_payload)
        if not results:
            raise ElasticsearchConnectionException('Error during the aggregations')
        return Response({"results": results})<|MERGE_RESOLUTION|>--- conflicted
+++ resolved
@@ -11,50 +11,33 @@
 from rest_framework.views import APIView
 
 from usaspending_api.common.cache_decorator import cache_response
-<<<<<<< HEAD
-from django.db.models import Sum, Count, Value, FloatField
-from django.db.models.functions import ExtractMonth, ExtractYear, Cast, Coalesce
-
-from usaspending_api.awards.models import Subaward
-from usaspending_api.awards.models_matviews import UniversalAwardView
-=======
 from django.db.models import Sum, Count, F, Value, FloatField
 from django.db.models.functions import ExtractMonth, Cast, Coalesce
 from django.conf import settings
 
-from usaspending_api.awards.models_matviews import UniversalAwardView, UniversalTransactionView, SubawardView
->>>>>>> 979a47d6
-from usaspending_api.awards.v2.filters.filter_helpers import sum_transaction_amount
+from usaspending_api.awards.models_matviews import UniversalAwardView, SubawardView
 from usaspending_api.awards.v2.filters.location_filter_geocode import geocode_filter_locations
 from usaspending_api.awards.v2.filters.matview_filters import matview_search_filter
 from usaspending_api.awards.v2.filters.sub_award import subaward_filter
 from usaspending_api.awards.v2.filters.view_selector import (spending_by_award_count, spending_by_geography,
                                                              spending_over_time)
-from usaspending_api.awards.v2.lookups.lookups import (award_type_mapping, contract_type_mapping, loan_type_mapping,
+from usaspending_api.awards.v2.lookups.lookups import (contract_type_mapping, loan_type_mapping,
                                                        non_loan_assistance_type_mapping, grant_type_mapping,
                                                        contract_subaward_mapping, grant_subaward_mapping)
 from usaspending_api.awards.v2.lookups.matview_lookups import (award_contracts_mapping, loan_award_mapping,
                                                                non_loan_assistance_award_mapping)
-<<<<<<< HEAD
-from usaspending_api.common.exceptions import ElasticsearchConnectionException, InvalidParameterException
-from usaspending_api.common.helpers.generic_helper import generate_fiscal_month, generate_fiscal_year, get_simple_pagination_metadata
-=======
 from usaspending_api.common.api_versioning import api_transformations, API_TRANSFORM_FUNCTIONS
 from usaspending_api.common.exceptions import (ElasticsearchConnectionException, InvalidParameterException,
                                                UnprocessableEntityException)
 from usaspending_api.common.helpers.generic_helper import generate_fiscal_month, get_simple_pagination_metadata
->>>>>>> 979a47d6
 from usaspending_api.core.validator.award_filter import AWARD_FILTER
 from usaspending_api.core.validator.pagination import PAGINATION
 from usaspending_api.core.validator.tinyshield import TinyShield
 from usaspending_api.references.abbreviations import code_to_state, fips_to_code, pad_codes
 from usaspending_api.search.v2.elasticsearch_helper import (search_transactions, spending_by_transaction_count,
                                                             spending_by_transaction_sum_and_count)
-<<<<<<< HEAD
 from usaspending_api.search.v2.views.spending_by_category import BusinessLogic as SpendingByCategoryLogic
 
-=======
->>>>>>> 979a47d6
 logger = logging.getLogger(__name__)
 
 API_VERSION = settings.API_VERSION
@@ -171,8 +154,6 @@
     @cache_response()
     def post(self, request):
         """Return all budget function/subfunction titles matching the provided search text"""
-
-<<<<<<< HEAD
         categories = ['awarding_agency', 'funding_agency', 'recipient', 'cfda_programs', 'industry_codes']
         scopes = ['agency', 'subagency', 'cfda', 'psc', 'naics', 'duns', 'parent_duns']
 
@@ -181,32 +162,8 @@
             {'name': 'scope', 'key': 'scope', 'type': 'enum', 'enum_values': scopes},
             {'name': 'subawards', 'key': 'subawards', 'type': 'boolean', 'default': False, 'optional': True}
         ]
-        models.extend(AWARD_FILTER)
-        models.extend(PAGINATION)
-=======
-        models = [
-            {'name': 'category', 'key': 'category', 'type': 'enum',
-                'enum_values': ["awarding_agency", "funding_agency", "recipient", "cfda_programs", "industry_codes"],
-                'optional': False}
-
-        ]
         models.extend(copy.deepcopy(AWARD_FILTER))
         models.extend(copy.deepcopy(PAGINATION))
-        json_request = TinyShield(models).block(request.data)
-        category = json_request["category"]
-        scope = json_request.get("scope", None)
-        filters = json_request.get("filters", None)
-        limit = json_request["limit"]
-        page = json_request["page"]
-
-        lower_limit = (page - 1) * limit
-        upper_limit = page * limit
-
-        if (scope is None) and (category != "cfda_programs"):
-            raise InvalidParameterException("Missing one or more required request parameters: scope")
-        if filters is None:
-            raise InvalidParameterException("Missing one or more required request parameters: filters")
->>>>>>> 979a47d6
 
         validated_payload = TinyShield(models).block(request.data)
 
