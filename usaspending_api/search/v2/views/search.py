import ast
import logging

from collections import OrderedDict
from datetime import date
from fiscalyear import FiscalDate
from functools import total_ordering

from rest_framework.response import Response
from rest_framework.views import APIView
from rest_framework_extensions.cache.decorators import cache_response

from django.db.models import Sum, Count, F, Value, FloatField
from django.db.models.functions import ExtractMonth, Cast, Coalesce

from usaspending_api.awards.models_matviews import UniversalAwardView
from usaspending_api.awards.models_matviews import UniversalTransactionView
from usaspending_api.awards.v2.filters.location_filter_geocode import geocode_filter_locations
from usaspending_api.awards.v2.filters.matview_filters import matview_search_filter
from usaspending_api.awards.v2.filters.view_selector import can_use_view
from usaspending_api.awards.v2.filters.view_selector import get_view_queryset
from usaspending_api.awards.v2.filters.view_selector import spending_by_award_count
from usaspending_api.awards.v2.filters.view_selector import spending_by_geography
from usaspending_api.awards.v2.filters.view_selector import spending_over_time
from usaspending_api.awards.v2.lookups.lookups import contract_type_mapping
from usaspending_api.awards.v2.lookups.lookups import loan_type_mapping
from usaspending_api.awards.v2.lookups.lookups import non_loan_assistance_type_mapping
from usaspending_api.awards.v2.lookups.matview_lookups import award_contracts_mapping
from usaspending_api.awards.v2.lookups.matview_lookups import loan_award_mapping
from usaspending_api.awards.v2.lookups.matview_lookups import non_loan_assistance_award_mapping
from usaspending_api.common.exceptions import ElasticsearchConnectionException
from usaspending_api.common.exceptions import InvalidParameterException
from usaspending_api.common.helpers import generate_fiscal_month, get_simple_pagination_metadata
from usaspending_api.core.validator.award_filter import AWARD_FILTER
from usaspending_api.core.validator.tinyshield import TinyShield
from usaspending_api.core.validator.pagination import PAGINATION
from usaspending_api.references.abbreviations import code_to_state, fips_to_code, pad_codes
from usaspending_api.references.models import Cfda
<<<<<<< HEAD
from usaspending_api.search.v2.elasticsearch_helper import search_transactions
from usaspending_api.search.v2.elasticsearch_helper import spending_by_transaction_count
from usaspending_api.search.v2.elasticsearch_helper import spending_by_transaction_sum_and_count
=======
from usaspending_api.search.v2.elasticsearch_helper import search_transactions,\
     spending_by_transaction_count, spending_by_transaction_sum_and_count, preprocess
>>>>>>> cf03b445


logger = logging.getLogger(__name__)


class SpendingOverTimeVisualizationViewSet(APIView):

    @cache_response()
    def post(self, request):
        """Return all budget function/subfunction titles matching the provided search text"""
        json_request = request.data
        group = json_request.get('group', None)
        filters = json_request.get('filters', None)

        if group is None:
            raise InvalidParameterException('Missing one or more required request parameters: group')
        if filters is None:
            raise InvalidParameterException('Missing one or more required request parameters: filters')
        potential_groups = ['quarter', 'fiscal_year', 'month', 'fy', 'q', 'm']
        if group not in potential_groups:
            raise InvalidParameterException('group does not have a valid value')

        queryset = spending_over_time(filters)

        # define what values are needed in the sql query
        queryset = queryset.values('action_date', 'federal_action_obligation')

        # build response
        response = {'group': group, 'results': []}
        nested_order = ''

        group_results = OrderedDict()  # list of time_period objects ie {"fy": "2017", "quarter": "3"} : 1000

        if group == 'fy' or group == 'fiscal_year':

            fy_set = queryset.values('fiscal_year')\
                .annotate(federal_action_obligation=Sum('federal_action_obligation'))

            for trans in fy_set:
                key = {'fiscal_year': str(trans['fiscal_year'])}
                key = str(key)
                group_results[key] = trans['federal_action_obligation']

        elif group == 'm' or group == 'month':

            month_set = queryset.annotate(month=ExtractMonth('action_date')) \
                .values('fiscal_year', 'month') \
                .annotate(federal_action_obligation=Sum('federal_action_obligation'))

            for trans in month_set:
                # Convert month to fiscal month
                fiscal_month = generate_fiscal_month(date(year=2017, day=1, month=trans['month']))

                key = {'fiscal_year': str(trans['fiscal_year']), 'month': str(fiscal_month)}
                key = str(key)
                group_results[key] = trans['federal_action_obligation']
            nested_order = 'month'
        else:  # quarterly, take months and add them up

            month_set = queryset.annotate(month=ExtractMonth('action_date')) \
                .values('fiscal_year', 'month') \
                .annotate(federal_action_obligation=Sum('federal_action_obligation'))

            for trans in month_set:
                # Convert month to quarter
                quarter = FiscalDate(2017, trans['month'], 1).quarter

                key = {'fiscal_year': str(trans['fiscal_year']), 'quarter': str(quarter)}
                key = str(key)

                # If key exists {fy : quarter}, aggregate
                if group_results.get(key) is None:
                    group_results[key] = trans['federal_action_obligation']
                else:
                    if trans['federal_action_obligation']:
                        group_results[key] = group_results.get(key) + trans['federal_action_obligation']
                    else:
                        group_results[key] = group_results.get(key)
            nested_order = 'quarter'

        # convert result into expected format, sort by key to meet front-end specs
        results = []
        # Expected results structure
        # [{
        # 'time_period': {'fy': '2017', 'quarter': '3'},
        # 	'aggregated_amount': '200000000'
        # }]
        sorted_group_results = sorted(
            group_results.items(),
            key=lambda k: (
                ast.literal_eval(k[0])['fiscal_year'],
                int(ast.literal_eval(k[0])[nested_order])) if nested_order else (ast.literal_eval(k[0])['fiscal_year']))

        for key, value in sorted_group_results:
            key_dict = ast.literal_eval(key)
            result = {'time_period': key_dict, 'aggregated_amount': float(value) if value else float(0)}
            results.append(result)
        response['results'] = results

        return Response(response)


class SpendingByCategoryVisualizationViewSet(APIView):

    @cache_response()
    def post(self, request):
        """Return all budget function/subfunction titles matching the provided search text"""
        # TODO: check logic in name_dict[x]["aggregated_amount"] statements

        json_request = request.data
        category = json_request.get("category", None)
        scope = json_request.get("scope", None)
        filters = json_request.get("filters", None)
        limit = json_request.get("limit", 10)
        page = json_request.get("page", 1)

        lower_limit = (page - 1) * limit
        upper_limit = page * limit

        if category is None:
            raise InvalidParameterException("Missing one or more required request parameters: category")
        potential_categories = ["awarding_agency", "funding_agency", "recipient", "cfda_programs", "industry_codes"]
        if category not in potential_categories:
            raise InvalidParameterException("Category does not have a valid value")
        if (scope is None) and (category != "cfda_programs"):
            raise InvalidParameterException("Missing one or more required request parameters: scope")
        if filters is None:
            raise InvalidParameterException("Missing one or more required request parameters: filters")

        # filter queryset
        queryset = matview_search_filter(filters, UniversalTransactionView)

        # filter the transactions by category
        if category == "awarding_agency":
            potential_scopes = ["agency", "subagency"]
            if scope not in potential_scopes:
                raise InvalidParameterException("scope does not have a valid value")

            if scope == "agency":
                queryset = queryset \
                    .filter(awarding_toptier_agency_name__isnull=False) \
                    .values(
                        agency_name=F('awarding_toptier_agency_name'),
                        agency_abbreviation=F('awarding_toptier_agency_abbreviation')) \
                    .annotate(aggregated_amount=Sum('federal_action_obligation')) \
                    .order_by('-aggregated_amount')
            elif scope == "subagency":
                queryset = queryset \
                    .filter(
                        awarding_subtier_agency_name__isnull=False) \
                    .values(
                        agency_name=F('awarding_subtier_agency_name'),
                        agency_abbreviation=F('awarding_subtier_agency_abbreviation')) \
                    .annotate(aggregated_amount=Sum('federal_action_obligation'))\
                    .order_by('-aggregated_amount')
            elif scope == "office":
                    # NOT IMPLEMENTED IN UI
                    raise NotImplementedError

            results = list(queryset[lower_limit:upper_limit + 1])

            page_metadata = get_simple_pagination_metadata(len(results), limit, page)
            results = results[:limit]

            response = {"category": category, "scope": scope, "limit": limit, "results": results,
                        "page_metadata": page_metadata}
            return Response(response)

        elif category == "funding_agency":
            potential_scopes = ["agency", "subagency"]
            if scope not in potential_scopes:
                raise InvalidParameterException("scope does not have a valid value")

            if scope == "agency":
                queryset = queryset \
                    .filter(funding_toptier_agency_name__isnull=False) \
                    .values(
                        agency_name=F('funding_toptier_agency_name'),
                        agency_abbreviation=F('funding_toptier_agency_abbreviation')) \
                    .annotate(aggregated_amount=Sum('federal_action_obligation')) \
                    .order_by('-aggregated_amount')
            elif scope == "subagency":
                queryset = queryset \
                    .filter(
                        funding_subtier_agency_name__isnull=False) \
                    .values(
                        agency_name=F('funding_subtier_agency_name'),
                        agency_abbreviation=F('funding_subtier_agency_abbreviation')) \
                    .annotate(aggregated_amount=Sum('federal_action_obligation'))\
                    .order_by('-aggregated_amount')
            elif scope == "office":
                # NOT IMPLEMENTED IN UI
                raise NotImplementedError

            results = list(queryset[lower_limit:upper_limit + 1])

            page_metadata = get_simple_pagination_metadata(len(results), limit, page)
            results = results[:limit]

            response = {"category": category, "scope": scope, "limit": limit, "results": results,
                        "page_metadata": page_metadata}
            return Response(response)

        elif category == "recipient":
            if scope == "duns":
                queryset = queryset \
                    .values(legal_entity_id=F("recipient_id")) \
                    .annotate(aggregated_amount=Sum("federal_action_obligation")) \
                    .values("aggregated_amount", "legal_entity_id", "recipient_name") \
                    .order_by("-aggregated_amount")

                # Begin DB hits here
                results = list(queryset[lower_limit:upper_limit + 1])

                page_metadata = get_simple_pagination_metadata(len(results), limit, page)
                results = results[:limit]

            elif scope == "parent_duns":
                queryset = queryset \
                    .filter(parent_recipient_unique_id__isnull=False) \
                    .annotate(aggregated_amount=Sum('federal_action_obligation')) \
                    .values(
                        'aggregated_amount',
                        'recipient_name',
                        'parent_recipient_unique_id') \
                    .order_by('-aggregated_amount')

                # Begin DB hits here
                results = list(queryset[lower_limit:upper_limit + 1])
                page_metadata = get_simple_pagination_metadata(len(results), limit, page)
                results = results[:limit]

            else:  # recipient_type
                raise InvalidParameterException("recipient type is not yet implemented")

            response = {"category": category, "scope": scope, "limit": limit, "results": results,
                        "page_metadata": page_metadata}
            return Response(response)

        elif category == "cfda_programs":
            if can_use_view(filters, 'SummaryCfdaNumbersView'):
                queryset = get_view_queryset(filters, 'SummaryCfdaNumbersView')
                queryset = queryset \
                    .filter(
                        federal_action_obligation__isnull=False,
                        cfda_number__isnull=False) \
                    .values(cfda_program_number=F("cfda_number")) \
                    .annotate(aggregated_amount=Sum('federal_action_obligation')) \
                    .values(
                        "aggregated_amount",
                        "cfda_program_number",
                        program_title=F("cfda_title")) \
                    .order_by('-aggregated_amount')

                # Begin DB hits here
                results = list(queryset[lower_limit:upper_limit + 1])
                page_metadata = get_simple_pagination_metadata(len(results), limit, page)
                results = results[:limit]
                for trans in results:
                    trans['popular_name'] = None
                    # small DB hit every loop here
                    cfda = Cfda.objects \
                        .filter(
                            program_title=trans['program_title'],
                            program_number=trans['cfda_program_number']) \
                        .values('popular_name').first()

                    if cfda:
                        trans['popular_name'] = cfda['popular_name']

            else:
                queryset = queryset \
                    .filter(
                        cfda_number__isnull=False) \
                    .values(cfda_program_number=F("cfda_number")) \
                    .annotate(aggregated_amount=Sum('federal_action_obligation')) \
                    .values(
                        "aggregated_amount",
                        "cfda_program_number",
                        popular_name=F("cfda_popular_name"),
                        program_title=F("cfda_title")) \
                    .order_by('-aggregated_amount')

                # Begin DB hits here
                results = list(queryset[lower_limit:upper_limit + 1])
                page_metadata = get_simple_pagination_metadata(len(results), limit, page)
                results = results[:limit]

            response = {"category": category, "limit": limit, "results": results, "page_metadata": page_metadata}
            return Response(response)

        elif category == "industry_codes":  # industry_codes
            if scope == "psc":
                if can_use_view(filters, 'SummaryPscCodesView'):
                    queryset = get_view_queryset(filters, 'SummaryPscCodesView')
                    queryset = queryset \
                        .filter(product_or_service_code__isnull=False) \
                        .values(psc_code=F("product_or_service_code")) \
                        .annotate(aggregated_amount=Sum('federal_action_obligation')) \
                        .order_by('-aggregated_amount')
                else:
                    queryset = queryset \
                        .filter(psc_code__isnull=False) \
                        .values("psc_code") \
                        .annotate(aggregated_amount=Sum('federal_action_obligation')) \
                        .order_by('-aggregated_amount')

                # Begin DB hits here
                results = list(queryset[lower_limit:upper_limit + 1])

                page_metadata = get_simple_pagination_metadata(len(results), limit, page)
                results = results[:limit]

                response = {"category": category, "scope": scope, "limit": limit, "results": results,
                            "page_metadata": page_metadata}
                return Response(response)

            elif scope == "naics":
                if can_use_view(filters, 'SummaryNaicsCodesView'):
                    queryset = get_view_queryset(filters, 'SummaryNaicsCodesView')
                    queryset = queryset \
                        .filter(naics__isnull=False) \
                        .values('naics_code') \
                        .annotate(aggregated_amount=Sum('federal_action_obligation')) \
                        .order_by('-aggregated_amount') \
                        .values(
                            'naics_code',
                            'aggregated_amount',
                            'naics_description')
                else:
                    queryset = queryset \
                        .filter(naics_code__isnull=False) \
                        .values("naics_code") \
                        .annotate(aggregated_amount=Sum('federal_action_obligation')) \
                        .order_by('-aggregated_amount') \
                        .values(
                            'naics_code',
                            'aggregated_amount',
                            'naics_description')

                # Begin DB hits here
                results = list(queryset[lower_limit:upper_limit + 1])

                page_metadata = get_simple_pagination_metadata(len(results), limit, page)
                results = results[:limit]

                response = {"category": category, "scope": scope, "limit": limit, "results": results,
                            "page_metadata": page_metadata}
                return Response(response)

            else:  # recipient_type
                raise InvalidParameterException("recipient type is not yet implemented")


class SpendingByGeographyVisualizationViewSet(APIView):
    geo_layer = None  # State, county or District
    geo_layer_filters = None  # Specific geo_layers to filter on
    queryset = None  # Transaction queryset
    geo_queryset = None  # Aggregate queryset based on scope

    @cache_response()
    def post(self, request):
        json_request = request.data
        self.scope = json_request.get("scope")
        self.filters = json_request.get("filters", {})
        self.geo_layer = json_request.get("geo_layer")
        self.geo_layer_filters = json_request.get("geo_layer_filters")

        fields_list = []  # fields to include in the aggregate query

        loc_dict = {
            'state': 'state_code',
            'county': 'county_code',
            'district': 'congressional_code'
        }

        model_dict = {
            'place_of_performance': 'pop',
            'recipient_location': 'recipient_location'
        }

        # Build the query based on the scope fields and geo_layers
        # Fields not in the reference objects above then request is invalid

        scope_field_name = model_dict.get(self.scope)
        loc_field_name = loc_dict.get(self.geo_layer)
        loc_lookup = '{}_{}'.format(scope_field_name, loc_field_name)

        if scope_field_name is None:
            raise InvalidParameterException("Invalid request parameters: scope")

        if loc_field_name is None:
            raise InvalidParameterException("Invalid request parameters: geo_layer")

        self.queryset, self.matview_model = spending_by_geography(self.filters)

        if self.geo_layer == 'state':
            # State will have one field (state_code) containing letter A-Z
            kwargs = {
                '{}_country_code'.format(scope_field_name): 'USA',
                'federal_action_obligation__isnull': False
            }

            # Only state scope will add its own state code
            # State codes are consistent in db ie AL, AK
            fields_list.append(loc_lookup)

            state_response = {
                'scope': self.scope,
                'geo_layer': self.geo_layer,
                'results': self.state_results(kwargs, fields_list, loc_lookup)
            }

            return Response(state_response)

        else:
            # County and district scope will need to select multiple fields
            # State code is needed for county/district aggregation
            state_lookup = '{}_{}'.format(scope_field_name, loc_dict['state'])
            fields_list.append(state_lookup)

            # Adding regex to county/district codes to remove entries with letters since
            # can't be surfaced by map
            kwargs = {'federal_action_obligation__isnull': False}

            if self.geo_layer == 'county':
                # County name added to aggregation since consistent in db
                county_name = '{}_{}'.format(scope_field_name, 'county_name')
                fields_list.append(county_name)
                self.county_district_queryset(
                    kwargs,
                    fields_list,
                    loc_lookup,
                    state_lookup,
                    scope_field_name
                )

                county_response = {
                    'scope': self.scope,
                    'geo_layer': self.geo_layer,
                    'results': self.county_results(state_lookup, county_name)
                }

                return Response(county_response)
            else:
                self.county_district_queryset(
                    kwargs,
                    fields_list,
                    loc_lookup,
                    state_lookup,
                    scope_field_name
                )

                district_response = {
                    'scope': self.scope,
                    'geo_layer': self.geo_layer,
                    'results': self.district_results(state_lookup)
                }

                return Response(district_response)

    def state_results(self, filter_args, lookup_fields, loc_lookup):
        # Adding additional state filters if specified
        if self.geo_layer_filters:
            self.queryset = self.queryset.filter(**{'{}__{}'.format(loc_lookup, 'in'): self.geo_layer_filters})
        else:
            # Adding null filter for state for specific partial index
            # when not using geocode_filter
            filter_args['{}__isnull'.format(loc_lookup)] = False

        self.geo_queryset = self.queryset.filter(**filter_args) \
            .values(*lookup_fields) \
            .annotate(federal_action_obligation=Sum('federal_action_obligation'))

        # State names are inconsistent in database (upper, lower, null)
        # Used lookup instead to be consistent
        results = [
            {
                'shape_code': x[loc_lookup],
                'aggregated_amount': x['federal_action_obligation'],
                'display_name': code_to_state.get(x[loc_lookup], {'name': 'None'}).get('name').title()
            } for x in self.geo_queryset
        ]

        return results

    def county_district_queryset(self, kwargs, fields_list, loc_lookup, state_lookup, scope_field_name):
        # Filtering queryset to specific county/districts if requested
        # Since geo_layer_filters comes as concat of state fips and county/district codes
        # need to split for the geocode_filter
        if self.geo_layer_filters:
            self.queryset &= geocode_filter_locations(scope_field_name, [
                {'state': fips_to_code.get(x[:2]), self.geo_layer: x[2:], 'country': 'USA'}
                for x in self.geo_layer_filters
            ], self.matview_model, True)
        else:
            # Adding null,USA, not number filters for specific partial index
            # when not using geocode_filter
            kwargs['{}__{}'.format(loc_lookup, 'isnull')] = False
            kwargs['{}__{}'.format(state_lookup, 'isnull')] = False
            kwargs['{}_country_code'.format(scope_field_name)] = 'USA'
            kwargs['{}__{}'.format(loc_lookup, 'iregex')] = r'^[0-9]*(\.\d+)?$'

        # Turn county/district codes into float since inconsistent in database
        # Codes in location table ex: '01', '1', '1.0'
        # Cast will group codes as a float and will combine inconsistent codes
        self.geo_queryset = self.queryset.filter(**kwargs) \
            .values(*fields_list) \
            .annotate(federal_action_obligation=Sum('federal_action_obligation'),
                      code_as_float=Cast(loc_lookup, FloatField())
                      )

        return self.geo_queryset

    def county_results(self, state_lookup, county_name):
        # Returns county results formatted for map
        results = [
            {
                'shape_code': code_to_state.get(x[state_lookup])['fips'] +
                pad_codes(self.geo_layer, x['code_as_float']),
                'aggregated_amount': x['federal_action_obligation'],
                'display_name': x[county_name].title() if x[county_name] is not None
                else x[county_name]
            }
            for x in self.geo_queryset
        ]

        return results

    def district_results(self, state_lookup):
        # Returns congressional district results formatted for map
        results = [
            {
                'shape_code': code_to_state.get(x[state_lookup])['fips'] +
                pad_codes(self.geo_layer, x['code_as_float']),
                'aggregated_amount': x['federal_action_obligation'],
                'display_name': x[state_lookup] + '-' +
                pad_codes(self.geo_layer, x['code_as_float'])
            } for x in self.geo_queryset
        ]

        return results


class SpendingByAwardVisualizationViewSet(APIView):

    @total_ordering
    class MinType(object):
        def __le__(self, other):
            return True

        def __eq__(self, other):
            return self is other
    Min = MinType()

    @cache_response()
    def post(self, request):
        """Return all budget function/subfunction titles matching the provided search text"""
        json_request = request.data
        fields = json_request.get("fields", None)
        filters = json_request.get("filters", None)
        order = json_request.get("order", "asc")
        limit = json_request.get("limit", 10)
        page = json_request.get("page", 1)

        lower_limit = (page - 1) * limit
        upper_limit = page * limit

        # input validation
        if fields is None:
            raise InvalidParameterException("Missing one or more required request parameters: fields")
        elif len(fields) == 0:
            raise InvalidParameterException("Please provide a field in the fields request parameter.")
        if filters is None:
            raise InvalidParameterException("Missing one or more required request parameters: filters")
        if "award_type_codes" not in filters:
            raise InvalidParameterException(
                "Missing one or more required request parameters: filters['award_type_codes']")
        if order not in ["asc", "desc"]:
            raise InvalidParameterException("Invalid value for order: {}".format(order))

        sort = json_request.get("sort", fields[0])
        if sort not in fields:
            raise InvalidParameterException("Sort value not found in fields: {}".format(sort))

        # build sql query filters
        queryset = matview_search_filter(filters, UniversalAwardView).values()

        values = {'award_id', 'piid', 'fain', 'uri', 'type'}  # always get at least these columns
        for field in fields:
            if award_contracts_mapping.get(field):
                values.add(award_contracts_mapping.get(field))
            if loan_award_mapping.get(field):
                values.add(loan_award_mapping.get(field))
            if non_loan_assistance_award_mapping.get(field):
                values.add(non_loan_assistance_award_mapping.get(field))

        # Modify queryset to be ordered if we specify "sort" in the request
        if sort:
            if set(filters["award_type_codes"]) <= set(contract_type_mapping):
                sort_filters = [award_contracts_mapping[sort]]
            elif set(filters["award_type_codes"]) <= set(loan_type_mapping):  # loans
                sort_filters = [loan_award_mapping[sort]]
            else:  # assistance data
                sort_filters = [non_loan_assistance_award_mapping[sort]]

            if sort == "Award ID":
                sort_filters = ["piid", "fain", "uri"]
            if order == 'desc':
                sort_filters = ['-' + sort_filter for sort_filter in sort_filters]

            queryset = queryset.order_by(*sort_filters).values(*list(values))

        limited_queryset = queryset[lower_limit:upper_limit + 1]
        has_next = len(limited_queryset) > limit

        results = []
        for award in limited_queryset[:limit]:
            row = {"internal_id": award["award_id"]}

            if award['type'] in loan_type_mapping:  # loans
                for field in fields:
                    row[field] = award.get(loan_award_mapping.get(field))
            elif award['type'] in non_loan_assistance_type_mapping:  # assistance data
                for field in fields:
                    row[field] = award.get(non_loan_assistance_award_mapping.get(field))
            elif (award['type'] is None and award['piid']) or award['type'] in contract_type_mapping:  # IDV + contract
                for field in fields:
                    row[field] = award.get(award_contracts_mapping.get(field))

            if "Award ID" in fields:
                for id_type in ["piid", "fain", "uri"]:
                    if award[id_type]:
                        row["Award ID"] = award[id_type]
                        break
            results.append(row)
        # build response
        response = {
            'limit': limit,
            'results': results,
            'page_metadata': {
                'page': page,
                'hasNext': has_next
            }
        }

        return Response(response)


class SpendingByAwardCountVisualizationViewSet(APIView):
    @cache_response()
    def post(self, request):
        """Return all budget function/subfunction titles matching the provided search text"""
        json_request = request.data
        filters = json_request.get("filters", None)
        if filters is None:
            raise InvalidParameterException("Missing one or more required request parameters: filters")

        queryset, model = spending_by_award_count(filters)
        if model == 'SummaryAwardView':
            queryset = queryset \
                .values("category") \
                .annotate(category_count=Sum('counts'))
        else:
            # for IDV CONTRACTS category is null. change to contract
            queryset = queryset \
                .values('category') \
                .annotate(category_count=Count(Coalesce('category', Value('contract')))) \
                .values('category', 'category_count')

        results = {"contracts": 0, "grants": 0, "direct_payments": 0, "loans": 0, "other": 0}

        categories = {
            'contract': 'contracts',
            'grant': 'grants',
            'direct payment': 'direct_payments',
            'loans': 'loans',
            'other': 'other'
        }

        # DB hit here
        for award in queryset:
            if award['category'] is None:
                result_key = 'contracts'
            elif award['category'] not in categories.keys():
                result_key = 'other'
            else:
                result_key = categories[award['category']]
            results[result_key] += award['category_count']

        # build response
        return Response({"results": results})


class SpendingByTransactionVisualizationViewSet(APIView):

    @total_ordering
    class MinType(object):
        def __le__(self, other):
            return True

        def __eq__(self, other):
            return self is other
    Min = MinType()

    @cache_response()
    def post(self, request):

<<<<<<< HEAD
        models = [
            {'name': 'fields', 'key': 'fields', 'type': 'array', 'array_type': 'text', 'text_type': 'search'},
        ]
        models.extend(AWARD_FILTER)
        models.extend(PAGINATION)
        for m in models:
            if m['name'] in ('keyword', 'award_type_codes', 'sort'):
                m['optional'] = False
        validated_payload = TinyShield(models).block(request.data)

        if validated_payload['sort'] not in validated_payload['fields']:
            raise InvalidParameterException("Sort value not found in fields: {}".format(validated_payload['sort']))

        lower_limit = (validated_payload['page'] - 1) * validated_payload['limit']
        success, response, total = search_transactions(validated_payload, lower_limit, validated_payload['limit'] + 1)
=======
        if fields is None:
            raise InvalidParameterException("Missing one or more required request parameters: fields")
        elif len(fields) == 0:
            raise InvalidParameterException("Please provide a field in the fields request parameter.")
        if filters is None:
            raise InvalidParameterException("Missing one or more required request parameters: filters")
        if "award_type_codes" not in filters:
            raise InvalidParameterException(
                "Missing one or more required request parameters: filters['award_type_codes']")

        if order not in ["asc", "desc"]:
            raise InvalidParameterException("Invalid value for order: {}".format(order))
        if sort not in fields:
            raise InvalidParameterException("Sort value not found in fields: {}".format(sort))

        filters['keyword'] = preprocess(filters['keyword'])
        success, response, total, award_type = search_transactions(filters, fields, sort, order, lower_limit, limit)
>>>>>>> cf03b445
        if not success:
            raise InvalidParameterException(response)

        metadata = get_simple_pagination_metadata(len(response), validated_payload['limit'], validated_payload['page'])

        results = []
        for transaction in response[:validated_payload['limit']]:
            transaction["internal_id"] = transaction["Award ID"]
            if 'display_award_id' in transaction:
                transaction["Award ID"] = transaction['display_award_id']
                del transaction['display_award_id']
            # elif award_type != 'contracts':
            #     transaction["Award ID"] = transaction['fain']
            # else:
            #     transaction["Award ID"] = transaction['piid']
            results.append(transaction)

        response = {
            'limit': validated_payload['limit'],
            'results': results,
            'page_metadata': metadata
        }
        return Response(response)


class TransactionSummaryVisualizationViewSet(APIView):

    @cache_response()
    def post(self, request):
        """
            Returns a summary of transactions which match the award search filter
                Desired values:
                    total number of transactions `award_count`
                    The federal_action_obligation sum of all those transactions `award_spending`

            *Note* Only deals with prime awards, future plans to include sub-awards.
        """
<<<<<<< HEAD

        models = [{'name': 'keyword', 'key': 'filters|keyword', 'type': 'text', 'text_type': 'search', 'min': 3}]
        validated_payload = TinyShield(models).block(request.data)

        results = spending_by_transaction_sum_and_count(validated_payload)
=======
        json_request = request.data
        filters = json_request.get("filters", None)
        if filters is None:
            raise InvalidParameterException("Missing one or more required request parameters: filters")
        filters['keyword'] = preprocess(filters['keyword'])
        results = spending_by_transaction_sum_and_count(filters)
>>>>>>> cf03b445
        if not results:
            raise ElasticsearchConnectionException('Error generating the transaction sums and counts')
        return Response({"results": results})


class SpendingByTransactionCountVisualizaitonViewSet(APIView):

    @cache_response()
    def post(self, request):

<<<<<<< HEAD
        models = [{'name': 'keyword', 'key': 'filters|keyword', 'type': 'text', 'text_type': 'search', 'min': 3}]
        validated_payload = TinyShield(models).block(request.data)

        results = spending_by_transaction_count(validated_payload)
=======
        json_request = request.data
        filters = json_request.get("filters", None)

        if filters is None:
            raise InvalidParameterException("Missing one or more required request parameters: filters")
        filters['keyword'] = preprocess(filters['keyword'])
        results = spending_by_transaction_count(filters)
>>>>>>> cf03b445
        if not results:
            raise ElasticsearchConnectionException('Error during the aggregations')
        return Response({"results": results})<|MERGE_RESOLUTION|>--- conflicted
+++ resolved
@@ -32,18 +32,13 @@
 from usaspending_api.common.exceptions import InvalidParameterException
 from usaspending_api.common.helpers import generate_fiscal_month, get_simple_pagination_metadata
 from usaspending_api.core.validator.award_filter import AWARD_FILTER
+from usaspending_api.core.validator.pagination import PAGINATION
 from usaspending_api.core.validator.tinyshield import TinyShield
-from usaspending_api.core.validator.pagination import PAGINATION
 from usaspending_api.references.abbreviations import code_to_state, fips_to_code, pad_codes
 from usaspending_api.references.models import Cfda
-<<<<<<< HEAD
 from usaspending_api.search.v2.elasticsearch_helper import search_transactions
 from usaspending_api.search.v2.elasticsearch_helper import spending_by_transaction_count
 from usaspending_api.search.v2.elasticsearch_helper import spending_by_transaction_sum_and_count
-=======
-from usaspending_api.search.v2.elasticsearch_helper import search_transactions,\
-     spending_by_transaction_count, spending_by_transaction_sum_and_count, preprocess
->>>>>>> cf03b445
 
 
 logger = logging.getLogger(__name__)
@@ -752,7 +747,6 @@
     @cache_response()
     def post(self, request):
 
-<<<<<<< HEAD
         models = [
             {'name': 'fields', 'key': 'fields', 'type': 'array', 'array_type': 'text', 'text_type': 'search'},
         ]
@@ -768,25 +762,6 @@
 
         lower_limit = (validated_payload['page'] - 1) * validated_payload['limit']
         success, response, total = search_transactions(validated_payload, lower_limit, validated_payload['limit'] + 1)
-=======
-        if fields is None:
-            raise InvalidParameterException("Missing one or more required request parameters: fields")
-        elif len(fields) == 0:
-            raise InvalidParameterException("Please provide a field in the fields request parameter.")
-        if filters is None:
-            raise InvalidParameterException("Missing one or more required request parameters: filters")
-        if "award_type_codes" not in filters:
-            raise InvalidParameterException(
-                "Missing one or more required request parameters: filters['award_type_codes']")
-
-        if order not in ["asc", "desc"]:
-            raise InvalidParameterException("Invalid value for order: {}".format(order))
-        if sort not in fields:
-            raise InvalidParameterException("Sort value not found in fields: {}".format(sort))
-
-        filters['keyword'] = preprocess(filters['keyword'])
-        success, response, total, award_type = search_transactions(filters, fields, sort, order, lower_limit, limit)
->>>>>>> cf03b445
         if not success:
             raise InvalidParameterException(response)
 
@@ -824,20 +799,11 @@
 
             *Note* Only deals with prime awards, future plans to include sub-awards.
         """
-<<<<<<< HEAD
 
         models = [{'name': 'keyword', 'key': 'filters|keyword', 'type': 'text', 'text_type': 'search', 'min': 3}]
         validated_payload = TinyShield(models).block(request.data)
 
         results = spending_by_transaction_sum_and_count(validated_payload)
-=======
-        json_request = request.data
-        filters = json_request.get("filters", None)
-        if filters is None:
-            raise InvalidParameterException("Missing one or more required request parameters: filters")
-        filters['keyword'] = preprocess(filters['keyword'])
-        results = spending_by_transaction_sum_and_count(filters)
->>>>>>> cf03b445
         if not results:
             raise ElasticsearchConnectionException('Error generating the transaction sums and counts')
         return Response({"results": results})
@@ -848,20 +814,10 @@
     @cache_response()
     def post(self, request):
 
-<<<<<<< HEAD
         models = [{'name': 'keyword', 'key': 'filters|keyword', 'type': 'text', 'text_type': 'search', 'min': 3}]
         validated_payload = TinyShield(models).block(request.data)
 
         results = spending_by_transaction_count(validated_payload)
-=======
-        json_request = request.data
-        filters = json_request.get("filters", None)
-
-        if filters is None:
-            raise InvalidParameterException("Missing one or more required request parameters: filters")
-        filters['keyword'] = preprocess(filters['keyword'])
-        results = spending_by_transaction_count(filters)
->>>>>>> cf03b445
         if not results:
             raise ElasticsearchConnectionException('Error during the aggregations')
         return Response({"results": results})