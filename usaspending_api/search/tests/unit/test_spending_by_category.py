--- conflicted
+++ resolved
@@ -706,22 +706,14 @@
             {
                 "amount": 1100,
                 "code": "1234JD4321",
-<<<<<<< HEAD
                 "recipient_id": "0b54895d-2393-ea12-48e3-deae990614d9-C",
-=======
                 "name": "JOHN DOE",
-                "recipient_id": "f9006d7e-fa6c-fa1c-6bc5-964fe524a949-C",
->>>>>>> 44e26d2d
             },
             {
                 "amount": 11,
                 "code": "00UOP00",
-<<<<<<< HEAD
                 "recipient_id": "2af2a5a5-3126-2c76-3681-dec2cf148f1a-P",
-=======
                 "name": "UNIVERSITY OF PAWNEE",
-                "recipient_id": "f9006d7e-fa6c-fa1c-6bc5-964fe524a948-P",
->>>>>>> 44e26d2d
             },
         ],
         "messages": [get_time_period_message()],
