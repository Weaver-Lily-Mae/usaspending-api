import logging
import json

from django.conf import settings
from elasticsearch import ConnectionError
from elasticsearch import ConnectionTimeout
from elasticsearch import Elasticsearch
from elasticsearch import NotFoundError
from elasticsearch import TransportError
from elasticsearch.connection import create_ssl_context
from elasticsearch.helpers import scan
from ssl import CERT_NONE

logger = logging.getLogger("console")
CLIENT = None


def create_es_client():
    if settings.ES_HOSTNAME is None or settings.ES_HOSTNAME == "":
        logger.error("env var 'ES_HOSTNAME' needs to be set for Elasticsearch connection")
    global CLIENT
    es_config = {"hosts": [settings.ES_HOSTNAME], "timeout": settings.ES_TIMEOUT}
    try:
        # If the connection string is using SSL with localhost, disable verifying
        # the certificates to allow testing in a development environment
<<<<<<< HEAD
        if settings.ES_HOSTNAME.startswith("https://localhost") or \
                settings.ES_HOSTNAME.startswith("https://host.docker.internal"):
            logger.warn("SSL cert verification is disabled. Safe only for local development")
=======
        # Also allow host.docker.internal, when SSH-tunneling on localhost to a remote nonprod instance over HTTPS
        if settings.ES_HOSTNAME.startswith(("https://localhost", "https://host.docker.internal")):
            logger.warning("SSL cert verification is disabled. Safe only for local development")
>>>>>>> b949a6f8
            import urllib3

            urllib3.disable_warnings()
            ssl_context = create_ssl_context()
            ssl_context.check_hostname = False
            ssl_context.verify_mode = CERT_NONE
            es_config["ssl_context"] = ssl_context

        CLIENT = Elasticsearch(**es_config)
    except Exception as e:
        logger.error("Error creating the elasticsearch client: {}".format(e))


def es_client_query(index, body, timeout="1m", retries=5):
    if CLIENT is None:
        logger.debug("Global instance of Elasticsearch client found to be None on query attempt. "
                     "Creating global client instance")
        create_es_client()
    if CLIENT is None:  # If CLIENT is still None, don't even attempt to connect to the cluster
        retries = 0
    elif retries > 20:
        retries = 20
    elif retries < 1:
        retries = 1
    for attempt in range(retries):
        response = _es_search(index=index, body=body, timeout=timeout)
        if response is None:
            logger.warning("Failure using these: Index='{}', body={}".format(index, json.dumps(body)))
        else:
            return response
    logger.error("Unable to reach elasticsearch cluster. {} attempt(s) made".format(retries))
    return None


def es_scan(index, body, timeout="1m", batch_size=1000):
    if CLIENT is None:
        logger.debug("Global instance of Elasticsearch client found to be None on scan attempt. "
                     "Creating global client instance")
        create_es_client()

        seconds_per_unit = {"s": 1, "m": 60, "h": 3600, "d": 86400, "w": 604800}
        if timeout[-1] not in seconds_per_unit:
            raise ValueError("Cannot parse this timeout format. Use one of {}".format(seconds_per_unit.keys()))
        request_timeout = int(timeout[:-1]) * seconds_per_unit[timeout[-1]]

        yield from scan(client=CLIENT, index=index, query=body, scroll=timeout, size=batch_size,
                        request_timeout=request_timeout)


def _es_search(index, body, timeout):
    error_template = "[ERROR] ({type}) with ElasticSearch cluster: {e}"
    result = None
    try:
        result = CLIENT.search(index=index, body=body, timeout=timeout)
    except NameError as e:
        logger.error(error_template.format(type="Hostname", e=str(e)))
    except (ConnectionError, ConnectionTimeout) as e:
        logger.error(error_template.format(type="Connection", e=str(e)))
    except NotFoundError as e:
        logger.error(error_template.format(type="404 Not Found", e=str(e)))
    except TransportError as e:
        logger.error(error_template.format(type="Transport", e=str(e)))
    except Exception as e:
        logger.error(error_template.format(type="Generic", e=str(e)))
    return result<|MERGE_RESOLUTION|>--- conflicted
+++ resolved
@@ -23,15 +23,9 @@
     try:
         # If the connection string is using SSL with localhost, disable verifying
         # the certificates to allow testing in a development environment
-<<<<<<< HEAD
-        if settings.ES_HOSTNAME.startswith("https://localhost") or \
-                settings.ES_HOSTNAME.startswith("https://host.docker.internal"):
-            logger.warn("SSL cert verification is disabled. Safe only for local development")
-=======
         # Also allow host.docker.internal, when SSH-tunneling on localhost to a remote nonprod instance over HTTPS
         if settings.ES_HOSTNAME.startswith(("https://localhost", "https://host.docker.internal")):
             logger.warning("SSL cert verification is disabled. Safe only for local development")
->>>>>>> b949a6f8
             import urllib3
 
             urllib3.disable_warnings()
