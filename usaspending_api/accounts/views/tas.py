--- conflicted
+++ resolved
@@ -7,7 +7,7 @@
 from usaspending_api.common.views import CachedDetailViewSet
 from usaspending_api.common.views import AutocompleteView
 from usaspending_api.common.serializers import AggregateSerializer
-from usaspending_api.common.api_versioning import deprecated
+from usaspending_api.common.api_versioning import deprecated, removed
 from django.utils.decorators import method_decorator
 
 
@@ -74,27 +74,7 @@
         return queryset
 
 
-<<<<<<< HEAD
-=======
-@method_decorator(removed, name="list")
-class TASCategoryQuarterList(FilterQuerysetMixin, CachedDetailViewSet):
-    """
-    Handle requests for the latest quarter's financial data by appropriationappropriation
-    account (tas), program activity, and object class.
-    """
-
-    serializer_class = TasCategorySerializer
-
-    def get_queryset(self):
-        queryset = FinancialAccountsByProgramActivityObjectClass.objects.all()
-        queryset = self.serializer_class.setup_eager_loading(queryset)
-        filtered_queryset = self.filter_records(self.request, queryset=queryset)
-        ordered_queryset = self.order_records(self.request, queryset=filtered_queryset)
-        return ordered_queryset
-
-
 @method_decorator(removed, "post")
->>>>>>> 85e291ad
 class TreasuryAppropriationAccountAutocomplete(FilterQuerysetMixin, AutocompleteView):
     """
     Handle autocomplete requests for appropriation account (i.e., TAS) information.
