--- conflicted
+++ resolved
@@ -4,15 +4,13 @@
 from rest_framework.exceptions import ValidationError
 from rest_framework.response import Response
 from rest_framework.views import APIView
-<<<<<<< HEAD
 from rest_framework_extensions.cache.decorators import cache_response
 
 from usaspending_api.accounts.models import AppropriationAccountBalances
 from usaspending_api.common.helpers import fy
 from usaspending_api.financial_activities.models import \
     FinancialAccountsByProgramActivityObjectClass
-=======
-from django.db.models import Sum
+
 
 def federal_account_filter(queryset, filter):
     for key, value in filter.items():
@@ -23,7 +21,6 @@
         elif key == 'time_period':
             pass
     return queryset
->>>>>>> 210f8ae1
 
 
 class ObjectClassFederalAccountsViewSet(APIView):
@@ -159,10 +156,6 @@
         return Response({'results': result})
 
 
-def federal_account_filter(queryset, filter):
-    return queryset
-
-
 class SpendingByCategoryFederalAccountsViewSet(APIView):
     @cache_response()
     def post(self, request, pk, format=None):
