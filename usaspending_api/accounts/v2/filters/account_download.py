--- conflicted
+++ resolved
@@ -1,4 +1,3 @@
-<<<<<<< HEAD
 import datetime
 
 from django.conf import settings
@@ -18,8 +17,6 @@
 
 AWARD_URL = f"{HOST}/#/award/" if "localhost" in HOST else f"https://{HOST}/#/award/"
 
-=======
->>>>>>> 726ecfa6
 """
 Account Download Logic
 
@@ -163,8 +160,6 @@
 def generate_treasury_account_query(queryset, account_type, tas_id):
     """ Derive necessary fields for a treasury account-grouped query """
     derived_fields = {
-<<<<<<< HEAD
-        # treasury_account_symbol: [ATA-]AID-BPOA/EPOA-MAC-SAC or [ATA-]AID-"X"-MAC-SAC
         "treasury_account_symbol": Concat(
             Case(
                 When(
@@ -208,14 +203,6 @@
             default=FiscalYearAndQuarter("reporting_period_end"),
             output_field=CharField(),
         ),
-=======
-        "last_reported_submission_period": FiscalYearAndQuarter("reporting_period_end"),
-        "allocation_transfer_agency_identifier_name": get_agency_name_annotation(
-            tas_id, "allocation_transfer_agency_id"
-        ),
-        "agency_identifier_name": get_agency_name_annotation(tas_id, "agency_id"),
-        "submission_period": FiscalYearAndQuarter("reporting_period_end"),
->>>>>>> 726ecfa6
         "last_modified_date"
         + NAMING_CONFLICT_DISCRIMINATOR: Cast(Max("submission__published_date"), output_field=DateField()),
     }
@@ -232,16 +219,11 @@
         "reporting_agency_name": StringAgg("submission__reporting_agency_name", "; ", distinct=True),
         "budget_function": StringAgg(f"{tas_id}__budget_function_title", "; ", distinct=True),
         "budget_subfunction": StringAgg(f"{tas_id}__budget_subfunction_title", "; ", distinct=True),
-<<<<<<< HEAD
-        # federal_account_symbol: fed_acct_AID-fed_acct_MAC
         "federal_account_symbol": Concat(
             f"{tas_id}__federal_account__agency_identifier",
             Value("-"),
             f"{tas_id}__federal_account__main_account_code",
         ),
-=======
-        "last_reported_submission_period": Max(FiscalYearAndQuarter("reporting_period_end")),
->>>>>>> 726ecfa6
         "agency_identifier_name": get_agency_name_annotation(tas_id, "agency_id"),
         "submission_period": Case(
             When(**{f"submission__quarter_format_flag": False, "then": FiscalYearAndPeriod("reporting_period_end")}),
