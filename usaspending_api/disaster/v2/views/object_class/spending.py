--- conflicted
+++ resolved
@@ -1,10 +1,5 @@
-<<<<<<< HEAD
-from django.db.models import Q, Sum, F, Value, Case, When, Min
-from django.db.models.functions import Coalesce
-=======
-from django.db.models import Q, Sum, Count, F, Value, Case, When, Min, TextField
+from django.db.models import Q, Sum, F, Value, Case, When, Min, TextField
 from django.db.models.functions import Coalesce, Cast
->>>>>>> f49f1eda
 from rest_framework.response import Response
 
 from usaspending_api.awards.models import FinancialAccountsByAwards
@@ -69,12 +64,7 @@
         ]
 
         annotations = {
-<<<<<<< HEAD
-            **universal_annotations(),
-=======
             **shared_object_class_annotations(),
-            "count": Count("object_class__object_class", distinct=True),
->>>>>>> f49f1eda
             "obligation": Coalesce(
                 Sum(
                     Case(
@@ -120,12 +110,7 @@
         ]
 
         annotations = {
-<<<<<<< HEAD
-            **universal_annotations(),
-=======
             **shared_object_class_annotations(),
-            "count": Count("award_id", distinct=True),
->>>>>>> f49f1eda
             "obligation": Coalesce(Sum("transaction_obligated_amount"), 0),
             "outlay": Coalesce(
                 Sum(
