--- conflicted
+++ resolved
@@ -70,49 +70,29 @@
     WHEN UTM.awarding_toptier_agency_name IS NOT NULL
       THEN CONCAT('{"name":"', UTM.awarding_toptier_agency_name, '","abbreviation":"', UTM.awarding_toptier_agency_abbreviation, '","id":"', TAA.id, '"}')
     ELSE NULL
-<<<<<<< HEAD
-  END AS awarding_toptier_agency_agg_field,
-=======
   END AS awarding_toptier_agency_agg_key,
->>>>>>> c43e9b2c
   CASE
     WHEN UTM.funding_toptier_agency_name IS NOT NULL
       THEN CONCAT('{"name":"', UTM.funding_toptier_agency_name, '","abbreviation":"', UTM.funding_toptier_agency_abbreviation, '","id":"', TFA.id, '"}')
     ELSE NULL
-<<<<<<< HEAD
-  END AS funding_toptier_agency_agg_field,
-=======
   END AS funding_toptier_agency_agg_key,
->>>>>>> c43e9b2c
   CASE
     WHEN UTM.awarding_subtier_agency_name IS NOT NULL
       THEN CONCAT('{"name":"', UTM.awarding_subtier_agency_name, '","abbreviation":"', UTM.awarding_subtier_agency_abbreviation, '","id":"', AA.id, '"}')
     ELSE NULL
-<<<<<<< HEAD
-  END AS awarding_subtier_agency_agg_field,
-=======
   END AS awarding_subtier_agency_agg_key,
->>>>>>> c43e9b2c
   CASE
     WHEN UTM.funding_subtier_agency_name IS NOT NULL
       THEN CONCAT('{"name":"', UTM.funding_subtier_agency_name, '","abbreviation":"', UTM.funding_subtier_agency_abbreviation, '","id":"', FA.id, '"}')
     ELSE NULL
-<<<<<<< HEAD
-  END AS funding_subtier_agency_agg_field,
-=======
   END AS funding_subtier_agency_agg_key,
->>>>>>> c43e9b2c
 
   UTM.cfda_number,
   CFDA.program_title AS cfda_title,
   CASE
     WHEN UTM.cfda_number IS NOT NULL THEN CONCAT('{"code":"', UTM.cfda_number, '","description":"', CFDA.program_title, '","id":"', CFDA.id, '"}')
     ELSE NULL
-<<<<<<< HEAD
-  END AS cfda_agg_field,
-=======
   END AS cfda_agg_key,
->>>>>>> c43e9b2c
 
   UTM.type_of_contract_pricing,
   UTM.type_set_aside,
