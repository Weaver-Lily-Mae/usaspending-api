DROP VIEW IF EXISTS award_delta_view;
CREATE VIEW award_delta_view AS
SELECT
  vw_award_search.award_id,
  a.generated_unique_award_id,
    CASE
    WHEN vw_award_search.type IN ('02', '03', '04', '05', '06', '10', '07', '08', '09', '11') AND vw_award_search.fain IS NOT NULL THEN vw_award_search.fain
    WHEN vw_award_search.piid IS NOT NULL THEN vw_award_search.piid  -- contracts. Did it this way to easily handle IDV contracts
    ELSE vw_award_search.uri
  END AS display_award_id,

  vw_award_search.category,
  vw_award_search.type,
  vw_award_search.type_description,
  vw_award_search.piid,
  vw_award_search.fain,
  vw_award_search.uri,
  vw_award_search.total_obligation,
  vw_award_search.description,
  vw_award_search.award_amount,
  vw_award_search.total_subsidy_cost,
  vw_award_search.total_loan_value,
  
  GREATEST(
    a.update_date,
    TREASURY_ACCT.linked_date
  ) as update_date,

  vw_award_search.recipient_name,
  vw_award_search.recipient_unique_id,
  recipient_lookup.recipient_hash,
  vw_award_search.parent_recipient_unique_id,
  vw_award_search.business_categories,

  vw_award_search.action_date,
  vw_award_search.fiscal_year,
  vw_award_search.last_modified_date,
  vw_award_search.period_of_performance_start_date,
  vw_award_search.period_of_performance_current_end_date,
  vw_award_search.date_signed,
  vw_award_search.ordering_period_end_date,

  vw_award_search.original_loan_subsidy_cost,
  vw_award_search.face_value_loan_guarantee,

  vw_award_search.awarding_agency_id,
  vw_award_search.funding_agency_id,
  vw_award_search.awarding_toptier_agency_name,
  vw_award_search.funding_toptier_agency_name,
  vw_award_search.awarding_subtier_agency_name,
  vw_award_search.funding_subtier_agency_name,
  vw_award_search.awarding_toptier_agency_code,
  vw_award_search.funding_toptier_agency_code,
  vw_award_search.awarding_subtier_agency_code,
  vw_award_search.funding_subtier_agency_code,

  vw_award_search.recipient_location_country_code,
  vw_award_search.recipient_location_country_name,
  vw_award_search.recipient_location_state_code,
  vw_award_search.recipient_location_county_code,
  vw_award_search.recipient_location_county_name,
  vw_award_search.recipient_location_congressional_code,
  vw_award_search.recipient_location_zip5,
  vw_award_search.recipient_location_city_name,

  vw_award_search.pop_country_code,
  vw_award_search.pop_country_name,
  vw_award_search.pop_state_code,
  vw_award_search.pop_county_code,
  vw_award_search.pop_county_name,
  vw_award_search.pop_zip5,
  vw_award_search.pop_congressional_code,
  vw_award_search.pop_city_name,
  vw_award_search.pop_city_code,

  vw_award_search.cfda_number,
  vw_award_search.sai_number,
  vw_award_search.type_of_contract_pricing,
  vw_award_search.extent_competed,
  vw_award_search.type_set_aside,

  vw_award_search.product_or_service_code,
  vw_award_search.product_or_service_description,
  vw_award_search.naics_code,
  vw_award_search.naics_description,

  CASE
    WHEN
        vw_award_search.recipient_location_state_code IS NOT NULL
        AND vw_award_search.recipient_location_county_code IS NOT NULL
      THEN CONCAT(
        '{"country_code":"', vw_award_search.recipient_location_country_code,
        '","state_code":"', vw_award_search.recipient_location_state_code,
        '","state_fips":"', RL_STATE_LOOKUP.fips,
        '","county_code":"', vw_award_search.recipient_location_county_code,
        '","county_name":"', vw_award_search.recipient_location_county_name,
        '","population":"', RL_COUNTY_POPULATION.latest_population, '"}'
      )
    ELSE NULL
  END AS recipient_location_county_agg_key,
  CASE
    WHEN
        vw_award_search.recipient_location_state_code IS NOT NULL
        AND vw_award_search.recipient_location_congressional_code IS NOT NULL
      THEN CONCAT(
        '{"country_code":"', vw_award_search.recipient_location_country_code,
        '","state_code":"', vw_award_search.recipient_location_state_code,
        '","state_fips":"', RL_STATE_LOOKUP.fips,
        '","congressional_code":"', vw_award_search.recipient_location_congressional_code,
        '","population":"', RL_DISTRICT_POPULATION.latest_population, '"}'
      )
    ELSE NULL
  END AS recipient_location_congressional_agg_key,
  CASE
    WHEN vw_award_search.recipient_location_state_code IS NOT NULL
      THEN CONCAT(
        '{"country_code":"', vw_award_search.recipient_location_country_code,
        '","state_code":"', vw_award_search.recipient_location_state_code,
        '","state_name":"', RL_STATE_LOOKUP.name,
        '","population":"', RL_STATE_POPULATION.latest_population, '"}'
      )
    ELSE NULL
  END AS recipient_location_state_agg_key,

  TREASURY_ACCT.tas_paths,
  TREASURY_ACCT.tas_components,
  DEFC.disaster_emergency_fund_codes as disaster_emergency_fund_codes,
  DEFC.gross_outlay_amount_by_award_cpe as total_covid_outlay,
  DEFC.transaction_obligated_amount as total_covid_obligation
FROM vw_award_search
INNER JOIN awards a ON (a.id = vw_award_search.award_id)
LEFT JOIN (
  SELECT
    recipient_hash,
    legal_business_name AS recipient_name,
    duns
  FROM
    recipient_lookup AS rlv
) recipient_lookup ON (recipient_lookup.duns = vw_award_search.recipient_unique_id AND vw_award_search.recipient_unique_id IS NOT NULL)
LEFT JOIN (
  SELECT   code, name, fips, MAX(id)
  FROM     state_data
  GROUP BY code, name, fips
) RL_STATE_LOOKUP ON (RL_STATE_LOOKUP.code = vw_award_search.recipient_location_state_code)
LEFT JOIN ref_population_county RL_STATE_POPULATION ON (RL_STATE_POPULATION.state_code = RL_STATE_LOOKUP.fips AND RL_STATE_POPULATION.county_number = '000')
LEFT JOIN ref_population_county RL_COUNTY_POPULATION ON (RL_COUNTY_POPULATION.state_code = RL_STATE_LOOKUP.fips AND RL_COUNTY_POPULATION.county_number = vw_award_search.recipient_location_county_code)
LEFT JOIN ref_population_cong_district RL_DISTRICT_POPULATION ON (RL_DISTRICT_POPULATION.state_code = RL_STATE_LOOKUP.fips AND RL_DISTRICT_POPULATION.congressional_district = vw_award_search.recipient_location_congressional_code)
LEFT JOIN (
    SELECT
        faba.award_id,
        ARRAY_AGG(DISTINCT disaster_emergency_fund_code) AS disaster_emergency_fund_codes,
        COALESCE(sum(CASE WHEN latest_closed_period_per_fy.is_quarter IS NOT NULL THEN faba.gross_outlay_amount_by_award_cpe END), 0) AS gross_outlay_amount_by_award_cpe,
        COALESCE(sum(faba.transaction_obligated_amount), 0) AS transaction_obligated_amount
    FROM
        financial_accounts_by_awards faba
    INNER JOIN disaster_emergency_fund_code defc
        ON defc.code = faba.disaster_emergency_fund_code
        AND defc.group_name = 'covid_19'
    INNER JOIN submission_attributes sa
        ON faba.submission_id = sa.submission_id
        AND sa.reporting_period_start >= '2020-04-01'
    LEFT JOIN (
        SELECT   submission_fiscal_year, is_quarter, max(submission_fiscal_month) AS submission_fiscal_month
        FROM     dabs_submission_window_schedule
        WHERE    submission_reveal_date < now() AND period_start_date >= '2020-04-01'
        GROUP BY submission_fiscal_year, is_quarter
    ) AS latest_closed_period_per_fy
        ON latest_closed_period_per_fy.submission_fiscal_year = sa.reporting_fiscal_year
        AND latest_closed_period_per_fy.submission_fiscal_month = sa.reporting_fiscal_period
        AND latest_closed_period_per_fy.is_quarter = sa.quarter_format_flag
    WHERE faba.award_id IS NOT NULL
GROUP BY
    faba.award_id
HAVING
    COALESCE(sum(CASE WHEN latest_closed_period_per_fy.is_quarter IS NOT NULL THEN faba.gross_outlay_amount_by_award_cpe END), 0) != 0
    OR COALESCE(sum(faba.transaction_obligated_amount), 0) != 0
) DEFC ON (DEFC.award_id = vw_award_search.award_id)
LEFT JOIN (
  SELECT
    faba.award_id,
    faba.linked_date,
    ARRAY_AGG(
      DISTINCT CONCAT(
        'agency=', agency.toptier_code,
        'faaid=', fa.agency_identifier,
        'famain=', fa.main_account_code,
        'aid=', taa.agency_id,
        'main=', taa.main_account_code,
        'ata=', taa.allocation_transfer_agency_id,
        'sub=', taa.sub_account_code,
        'bpoa=', taa.beginning_period_of_availability,
        'epoa=', taa.ending_period_of_availability,
        'a=', taa.availability_type_code
       )
     ) tas_paths,
     ARRAY_AGG(
      DISTINCT CONCAT(
        'aid=', taa.agency_id,
        'main=', taa.main_account_code,
        'ata=', taa.allocation_transfer_agency_id,
        'sub=', taa.sub_account_code,
        'bpoa=', taa.beginning_period_of_availability,
        'epoa=', taa.ending_period_of_availability,
        'a=', taa.availability_type_code
       )
     ) tas_components
 FROM
   treasury_appropriation_account taa
   INNER JOIN financial_accounts_by_awards faba ON (taa.treasury_account_identifier = faba.treasury_account_id)
   INNER JOIN federal_account fa ON (taa.federal_account_id = fa.id)
   INNER JOIN toptier_agency agency ON (fa.parent_toptier_agency_id = agency.toptier_agency_id)
 WHERE
   faba.award_id IS NOT NULL
 GROUP BY
<<<<<<< HEAD
   faba.award_id,
   faba.linked_date
) TREASURY_ACCT ON (TREASURY_ACCT.award_id = vw_award_search.award_id);
=======
   faba.award_id
) TREASURY_ACCT ON (TREASURY_ACCT.award_id = vw_award_search.award_id)
;
>>>>>>> 4f1fc137
<|MERGE_RESOLUTION|>--- conflicted
+++ resolved
@@ -212,12 +212,6 @@
  WHERE
    faba.award_id IS NOT NULL
  GROUP BY
-<<<<<<< HEAD
    faba.award_id,
    faba.linked_date
-) TREASURY_ACCT ON (TREASURY_ACCT.award_id = vw_award_search.award_id);
-=======
-   faba.award_id
-) TREASURY_ACCT ON (TREASURY_ACCT.award_id = vw_award_search.award_id)
-;
->>>>>>> 4f1fc137
+) TREASURY_ACCT ON (TREASURY_ACCT.award_id = vw_award_search.award_id);