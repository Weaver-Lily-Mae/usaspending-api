--- conflicted
+++ resolved
@@ -3,7 +3,7 @@
 --    The SQL definition is stored in a json file     --
 --    Look in matview_generator for the code.         --
 --                                                    --
---  DO NOT DIRECTLY EDIT THIS FILE!!!                 --
+--         !!DO NOT DIRECTLY EDIT THIS FILE!!         --
 --------------------------------------------------------
 DROP MATERIALIZED VIEW IF EXISTS summary_view_psc_codes_temp CASCADE;
 DROP MATERIALIZED VIEW IF EXISTS summary_view_psc_codes_old CASCADE;
@@ -32,35 +32,22 @@
   "transaction_fpds"."pulled_from",
   "transaction_fpds"."product_or_service_code";
 
-<<<<<<< HEAD
-CREATE INDEX idx_bf26125d$319__action_date_temp ON summary_view_psc_codes_temp USING BTREE("action_date" DESC NULLS LAST) WITH (fillfactor = 100);
-CREATE INDEX idx_bf26125d$319__type_temp ON summary_view_psc_codes_temp USING BTREE("type") WITH (fillfactor = 100);
-CREATE INDEX idx_bf26125d$319__pulled_from_temp ON summary_view_psc_codes_temp USING BTREE("pulled_from") WITH (fillfactor = 100) WHERE "pulled_from" IS NOT NULL;
+CREATE UNIQUE INDEX idx_cb0c2fed$c2f_unique_pk_temp ON summary_view_psc_codes_temp USING BTREE("pk") WITH (fillfactor = 97);
+CREATE INDEX idx_cb0c2fed$c2f_action_date_temp ON summary_view_psc_codes_temp USING BTREE("action_date" DESC NULLS LAST) WITH (fillfactor = 97);
+CREATE INDEX idx_cb0c2fed$c2f_type_temp ON summary_view_psc_codes_temp USING BTREE("type") WITH (fillfactor = 97);
+CREATE INDEX idx_cb0c2fed$c2f_pulled_from_temp ON summary_view_psc_codes_temp USING BTREE("pulled_from") WITH (fillfactor = 97) WHERE "pulled_from" IS NOT NULL;
 
 ALTER MATERIALIZED VIEW IF EXISTS summary_view_psc_codes RENAME TO summary_view_psc_codes_old;
-ALTER INDEX IF EXISTS idx_bf26125d$319__action_date RENAME TO idx_bf26125d$319__action_date_old;
-ALTER INDEX IF EXISTS idx_bf26125d$319__type RENAME TO idx_bf26125d$319__type_old;
-ALTER INDEX IF EXISTS idx_bf26125d$319__pulled_from RENAME TO idx_bf26125d$319__pulled_from_old;
+ALTER INDEX IF EXISTS idx_cb0c2fed$c2f_unique_pk RENAME TO idx_cb0c2fed$c2f_unique_pk_old;
+ALTER INDEX IF EXISTS idx_cb0c2fed$c2f_action_date RENAME TO idx_cb0c2fed$c2f_action_date_old;
+ALTER INDEX IF EXISTS idx_cb0c2fed$c2f_type RENAME TO idx_cb0c2fed$c2f_type_old;
+ALTER INDEX IF EXISTS idx_cb0c2fed$c2f_pulled_from RENAME TO idx_cb0c2fed$c2f_pulled_from_old;
 
 ALTER MATERIALIZED VIEW summary_view_psc_codes_temp RENAME TO summary_view_psc_codes;
-ALTER INDEX idx_bf26125d$319__action_date_temp RENAME TO idx_bf26125d$319__action_date;
-ALTER INDEX idx_bf26125d$319__type_temp RENAME TO idx_bf26125d$319__type;
-ALTER INDEX idx_bf26125d$319__pulled_from_temp RENAME TO idx_bf26125d$319__pulled_from;
-=======
-CREATE UNIQUE INDEX idx_af8ca7ca$677_unique_pk_temp ON summary_view_psc_codes_temp USING BTREE("pk") WITH (fillfactor = 97);
-CREATE INDEX idx_af8ca7ca$677_action_date_temp ON summary_view_psc_codes_temp USING BTREE("action_date" DESC NULLS LAST) WITH (fillfactor = 97);
-CREATE INDEX idx_af8ca7ca$677_type_temp ON summary_view_psc_codes_temp USING BTREE("action_date" DESC NULLS LAST, "type") WITH (fillfactor = 97);
-
-ALTER MATERIALIZED VIEW IF EXISTS summary_view_psc_codes RENAME TO summary_view_psc_codes_old;
-ALTER INDEX IF EXISTS idx_af8ca7ca$677_unique_pk RENAME TO idx_af8ca7ca$677_unique_pk_old;
-ALTER INDEX IF EXISTS idx_af8ca7ca$677_action_date RENAME TO idx_af8ca7ca$677_action_date_old;
-ALTER INDEX IF EXISTS idx_af8ca7ca$677_type RENAME TO idx_af8ca7ca$677_type_old;
-
-ALTER MATERIALIZED VIEW summary_view_psc_codes_temp RENAME TO summary_view_psc_codes;
-ALTER INDEX idx_af8ca7ca$677_unique_pk_temp RENAME TO idx_af8ca7ca$677_unique_pk;
-ALTER INDEX idx_af8ca7ca$677_action_date_temp RENAME TO idx_af8ca7ca$677_action_date;
-ALTER INDEX idx_af8ca7ca$677_type_temp RENAME TO idx_af8ca7ca$677_type;
->>>>>>> c2817a5a
+ALTER INDEX idx_cb0c2fed$c2f_unique_pk_temp RENAME TO idx_cb0c2fed$c2f_unique_pk;
+ALTER INDEX idx_cb0c2fed$c2f_action_date_temp RENAME TO idx_cb0c2fed$c2f_action_date;
+ALTER INDEX idx_cb0c2fed$c2f_type_temp RENAME TO idx_cb0c2fed$c2f_type;
+ALTER INDEX idx_cb0c2fed$c2f_pulled_from_temp RENAME TO idx_cb0c2fed$c2f_pulled_from;
 
 ANALYZE VERBOSE summary_view_psc_codes;
 GRANT SELECT ON summary_view_psc_codes TO readonly;