--- conflicted
+++ resolved
@@ -27,17 +27,8 @@
   DECLARE
     DECLARE result text;
   BEGIN
-<<<<<<< HEAD
-    IF original_name ILIKE 'multiple recipients' THEN result = ARRAY['MULTIPLE RECIPIENTS', '-1'];
-    ELSIF original_name ILIKE 'redacted due to pii' THEN result = ARRAY['REDACTED DUE TO PII', '-2'];
-    ELSIF original_name ILIKE 'multiple foreign recipients' THEN result = ARRAY['MULTIPLE FOREIGN RECIPIENTS', '-3'];
-    ELSIF original_name ILIKE 'private individual' THEN result = ARRAY['PRIVATE INDIVIDUAL', '-4'];
-    ELSIF original_name ILIKE 'individual recipient' THEN result = ARRAY['INDIVIDUAL RECIPIENT', '-5'];
-    ELSE result = ARRAY[(SELECT legal_business_name FROM public.duns WHERE awardee_or_recipient_uniqu = search_duns), search_duns];
-=======
     IF search_duns IS NULL THEN result = original_name;
-    ELSE result = (SELECT legal_business_name FROM recipient_lookup_view WHERE duns = search_duns);
->>>>>>> 352cbb24
+    ELSE result = (SELECT legal_business_name FROM public.recipient_lookup_view WHERE duns = search_duns);
     END IF;
   RETURN (result, search_duns)::RECORD;
   END;
