--- conflicted
+++ resolved
@@ -68,12 +68,6 @@
       "name": "fy",
       "columns": [{"name": "\"fiscal_year\"", "order": "DESC NULLS LAST"}]
     }, {
-<<<<<<< HEAD
-      "name": "tuned_type_and_idv",
-      "where": "\"award_type\" IS NULL AND \"pulled_from\" IS NOT NULL",
-      "columns": [{"name": "\"award_type\""}, {"name": "\"pulled_from\""}]
-     }
-=======
       "name": "pulled_from",
       "where": "\"pulled_from\" IS NOT NULL",
       "columns": [{"name": "\"pulled_from\""}]
@@ -101,7 +95,10 @@
       "name": "funding_subtier_agency_name",
       "where": "\"funding_subtier_agency_name\" IS NOT NULL",
       "columns": [{"name": "\"funding_subtier_agency_name\""}]
-    }
->>>>>>> 57bfd707
+    }, {
+      "name": "tuned_type_and_idv",
+      "where": "\"award_type\" IS NULL AND \"pulled_from\" IS NOT NULL",
+      "columns": [{"name": "\"award_type\""}, {"name": "\"pulled_from\""}]
+     }
   ]
 }